global:
  cluster_domain: techops.internal.skao.int

ska-oso-services:
  rest:
    oda:
      backendType: postgres

ska-db-oda-umbrella:
  ska-db-oda:
<<<<<<< HEAD
    enabled: false # Disabled by default as ska-oso-services does not use the ska-db-oda REST server. Would be useful to enable for demos and testing.
=======
    rest:
      enabled: false # Disabled by default as ska-oso-services does not use the ska-db-oda REST server. Would be useful to enable for demos and testing.
>>>>>>> 5ca74802
  postgresql:
    enabled: true
  pgadmin4:
    enabled: true
  ska-ser-skuid:
    skuid:
      enabled: true
<|MERGE_RESOLUTION|>--- conflicted
+++ resolved
@@ -8,12 +8,8 @@
 
 ska-db-oda-umbrella:
   ska-db-oda:
-<<<<<<< HEAD
-    enabled: false # Disabled by default as ska-oso-services does not use the ska-db-oda REST server. Would be useful to enable for demos and testing.
-=======
     rest:
       enabled: false # Disabled by default as ska-oso-services does not use the ska-db-oda REST server. Would be useful to enable for demos and testing.
->>>>>>> 5ca74802
   postgresql:
     enabled: true
   pgadmin4:
