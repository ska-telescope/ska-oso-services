<<<<<<< HEAD
{{- $name := include "ska-oso-services.name" .}}
{{- $secretName := printf "%s-%s-%s" $name "allsecrets" .Release.Name  -}}
{{- if .Values.vault.enabled }}

---
apiVersion: networking.k8s.io/v1
kind: VaultStaticSecret
metadata:
  name: {{ $secretName }}
  namespace: {{ .Release.Namespace }}
spec:
  type: kv-v2
  mount: {{ $.Values.vault.mount }}
  path: {{ $.Values.vault.secretPath }}
  destination:
    name: {{ $secretName }}
    create: true
    overwrite: true
    excludeRaw: true
    includes:
    {{- range .Values.vault.secretKeys }}
      - {{ . }}
    {{- end }}
{{- else }}
apiVersion: v1
kind: Secret
metadata:
  name: {{ $secretName }}
  namespace: {{ .Release.Namespace }}
type: Opaque
stringData:
  # This list should match the keys that are in the secret in Vault (i.e. those in Values.vault.secretKeys)
  AWS_SERVER_PUBLIC_KEY: dummy_public_key
  AWS_SERVER_SECRET_KEY: dummy_secret_key
  SMTP_PASSWORD: dummy_smtp_password
=======
{{- $name := include "ska-oso-services.name" .}}
{{- $secretName := printf "%s-%s-%s" $name "allsecrets" .Release.Name  -}}
{{- if .Values.vault.enabled }}

---
apiVersion: networking.k8s.io/v1
kind: VaultStaticSecret
metadata:
  name: {{ $secretName }}
  namespace: {{ .Release.Namespace }}
spec:
  type: kv-v2
  mount: {{ $.Values.vault.mount }}
  path: {{ $.Values.vault.secretPath }}
  destination:
    name: {{ $secretName }}
    create: true
    overwrite: true
    excludeRaw: true
    includes:
    {{- range .Values.vault.secretKeys }}
      - {{ . }}
    {{- end }}
{{- else }}
apiVersion: v1
kind: Secret
metadata:
  name: {{ $secretName }}
  namespace: {{ .Release.Namespace }}
type: Opaque
stringData:
  # This list should match the keys that are in the secret in Vault (i.e. those in Values.vault.secretKeys)
  AWS_SERVER_PUBLIC_KEY: dummy_public_key
  AWS_SERVER_SECRET_KEY: dummy_secret_key
  SMTP_PASSWORD: dummy_smtp_password
>>>>>>> a3aa95ca
{{- end }}<|MERGE_RESOLUTION|>--- conflicted
+++ resolved
@@ -1,4 +1,3 @@
-<<<<<<< HEAD
 {{- $name := include "ska-oso-services.name" .}}
 {{- $secretName := printf "%s-%s-%s" $name "allsecrets" .Release.Name  -}}
 {{- if .Values.vault.enabled }}
@@ -34,41 +33,4 @@
   AWS_SERVER_PUBLIC_KEY: dummy_public_key
   AWS_SERVER_SECRET_KEY: dummy_secret_key
   SMTP_PASSWORD: dummy_smtp_password
-=======
-{{- $name := include "ska-oso-services.name" .}}
-{{- $secretName := printf "%s-%s-%s" $name "allsecrets" .Release.Name  -}}
-{{- if .Values.vault.enabled }}
-
----
-apiVersion: networking.k8s.io/v1
-kind: VaultStaticSecret
-metadata:
-  name: {{ $secretName }}
-  namespace: {{ .Release.Namespace }}
-spec:
-  type: kv-v2
-  mount: {{ $.Values.vault.mount }}
-  path: {{ $.Values.vault.secretPath }}
-  destination:
-    name: {{ $secretName }}
-    create: true
-    overwrite: true
-    excludeRaw: true
-    includes:
-    {{- range .Values.vault.secretKeys }}
-      - {{ . }}
-    {{- end }}
-{{- else }}
-apiVersion: v1
-kind: Secret
-metadata:
-  name: {{ $secretName }}
-  namespace: {{ .Release.Namespace }}
-type: Opaque
-stringData:
-  # This list should match the keys that are in the secret in Vault (i.e. those in Values.vault.secretKeys)
-  AWS_SERVER_PUBLIC_KEY: dummy_public_key
-  AWS_SERVER_SECRET_KEY: dummy_secret_key
-  SMTP_PASSWORD: dummy_smtp_password
->>>>>>> a3aa95ca
 {{- end }}