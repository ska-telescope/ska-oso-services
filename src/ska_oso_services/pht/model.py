--- conflicted
+++ resolved
@@ -23,7 +23,6 @@
     prsl_id: str
 
 
-<<<<<<< HEAD
 class ProposalAccessResponse(AppModel):
     prsl_id: str = None
     role: ProposalRole
@@ -39,7 +38,8 @@
 
 class ProposalAccessCreate(ProposalAccess):
     access_id: Optional[str] = None
-=======
+
+
 class PanelCreateResponse(AppModel):
     panel_id: str
     name: str
@@ -50,7 +50,6 @@
     name: str
     reviewers: list
     proposals: list
->>>>>>> a8b01dd8
 
 
 class CycleInformation(BaseModel):
