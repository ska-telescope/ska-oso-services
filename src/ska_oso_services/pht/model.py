--- conflicted
+++ resolved
@@ -2,9 +2,7 @@
 Model specific for the pht
 """
 
-from typing import List
-
-from pydantic import EmailStr
+from pydantic import BaseModel, EmailStr
 
 from ska_oso_services.common.model import AppModel
 
@@ -22,7 +20,6 @@
     prsl_id: str
 
 
-<<<<<<< HEAD
 class CycleInformation(BaseModel):
     cycle_id: str
     proposal_open: str
@@ -114,7 +111,8 @@
 class OsdDataModel(BaseModel):
     observatory_policy: ObservatoryPolicy
     capabilities: Capabilities
-=======
+
+
 class ProposalReport(AppModel):
     prsl_id: str
     title: str
@@ -122,7 +120,7 @@
     proposal_status: str
     proposal_type: str
     cycle: str
-    proposal_attributes: List[str]
+    proposal_attributes: list[str]
     array: str
     panel_id: str | None = None
     panel_name: str | None = None
@@ -140,5 +138,4 @@
     panel_rank: int | None = None
     review_submitted_on: str | None = None
     decision_on: str | None = None
-    decision_status: str | None = None
->>>>>>> 0dfe7670
+    decision_status: str | None = None