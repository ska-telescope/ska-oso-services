from datetime import datetime, timezone

from ska_db_oda.persistence.domain.query import CustomQuery
from ska_oso_pdm.proposal import Proposal, ProposalAccess

from ska_oso_services.common.error_handling import ForbiddenError
from ska_oso_services.pht.utils.pht_helper import get_latest_entity_by_id


def transform_update_proposal(data: Proposal) -> Proposal:
    """
    Transforms and updates a given Proposal model.

    - If prsl_id is "new", sets it to "12345".
    - Sets submitted_on to now if submitted_by is provided.
    - Sets status based on presence of submitted_on.
    - Extracts investigator_refs from info.investigators.
    """

    # TODO : rethink the logic here - may need to move to UI
    if data.submitted_by:
        submitted_on = datetime.now(timezone.utc).strftime("%Y-%m-%dT%H:%M:%SZ")
        status = "submitted"
    else:
        submitted_on = data.submitted_on
        status = "submitted" if submitted_on else "draft"

    investigator_refs = [inv.investigator_id for inv in data.info.investigators]

    return Proposal(
        prsl_id=data.prsl_id,
        cycle=data.cycle,
        submitted_by=data.submitted_by,
        submitted_on=submitted_on,
        status=status,
        info=data.info,
        investigator_refs=investigator_refs,
    )


def assert_user_has_permission_for_proposal(
    uow,
    user_id: str,
    prsl_id: str,
) -> None:
    """
    Ensure the user has an entry for the supplied proposal id.
    Raises ForbiddenError if not allowed.
    """
    rows = (
        get_latest_entity_by_id(
            uow.prslacc.query(CustomQuery(user_id=user_id, prsl_id=prsl_id)),
            "access_id",
        )
        or []
    )
    access = rows[0] if rows else None
    if not access:
        raise ForbiddenError(
            detail=f"You do not have access to this proposal with id:{prsl_id}"
        )


<<<<<<< HEAD
def assert_user_has_permission_for_proposal_return_rows(
    uow,
    user_id: str,
    prsl_id: str,
) -> list[ProposalAccess]:
    """
    Ensure the user has an entry for the supplied proposal id.
    Raises ForbiddenError if not allowed and return rows.
    """
    rows = (
        get_latest_entity_by_id(
            uow.prslacc.query(CustomQuery(user_id=user_id, prsl_id=prsl_id)),
            "access_id",
        )
        or []
    )
    access = rows[0] if rows else None
    if not access:
        raise ForbiddenError(
            detail=f"You do not have access to this proposal with id:{prsl_id}"
        )
    return rows
=======
def list_accessible_proposal_ids(uow, user_id: str) -> list[str]:
    """
    Return all proposal IDs that have any access row for the user.
    No permission check/filtering as th euser will always have a basic "view" right.
    """
    rows_init = uow.prslacc.query(CustomQuery(user_id=user_id)) or []
    rows = get_latest_entity_by_id(rows_init, "access_id") or []
    return sorted({row.prsl_id for row in rows})
>>>>>>> f67c1961
<|MERGE_RESOLUTION|>--- conflicted
+++ resolved
@@ -61,7 +61,6 @@
         )
 
 
-<<<<<<< HEAD
 def assert_user_has_permission_for_proposal_return_rows(
     uow,
     user_id: str,
@@ -84,7 +83,8 @@
             detail=f"You do not have access to this proposal with id:{prsl_id}"
         )
     return rows
-=======
+
+
 def list_accessible_proposal_ids(uow, user_id: str) -> list[str]:
     """
     Return all proposal IDs that have any access row for the user.
@@ -92,5 +92,4 @@
     """
     rows_init = uow.prslacc.query(CustomQuery(user_id=user_id)) or []
     rows = get_latest_entity_by_id(rows_init, "access_id") or []
-    return sorted({row.prsl_id for row in rows})
->>>>>>> f67c1961
+    return sorted({row.prsl_id for row in rows})