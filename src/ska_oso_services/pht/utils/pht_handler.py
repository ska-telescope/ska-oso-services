--- conflicted
+++ resolved
@@ -9,9 +9,8 @@
 
 from ska_oso_pdm.proposal import Proposal
 
-<<<<<<< HEAD
 from ska_oso_services.pht.model import ProposalReport
-=======
+
 EXAMPLE_OSD_DATA = {
     "observatory_policy": {
         "cycle_number": 1,
@@ -102,7 +101,6 @@
         },
     },
 }
->>>>>>> 57d672f7
 
 EXAMPLE_PROPOSAL = {
     "prsl_id": "prp-ska01-202204-02",
