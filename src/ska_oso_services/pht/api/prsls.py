import logging
from collections import OrderedDict
from http import HTTPStatus
from typing import Annotated

from botocore.exceptions import BotoCoreError, ClientError
from fastapi import APIRouter, Body, HTTPException
from pydantic import ValidationError
from ska_aaa_authhelpers import Role
from ska_aaa_authhelpers.auth_context import AuthContext
from ska_db_oda.persistence.domain.query import CustomQuery
from ska_oso_pdm.proposal import (
    Proposal,
    ProposalAccess,
    ProposalPermissions,
    ProposalRole,
)
from ska_oso_pdm.proposal.proposal import ProposalStatus
from ska_oso_pdm.proposal_management.review import PanelReview
from starlette.status import HTTP_400_BAD_REQUEST

from ska_oso_services.common import oda

from ska_oso_services.common.auth import Permissions, Scope
from ska_oso_services.common.error_handling import (
    BadRequestError,
    ForbiddenError,
    NotFoundError,
    UnprocessableEntityError,
)
from ska_oso_services.common.osdmapper import get_osd_data
from ska_oso_services.pht.models.domain import OsdDataModel, PrslRole
from ska_oso_services.pht.models.schemas import EmailRequest
from ska_oso_services.pht.service import validation
from ska_oso_services.pht.service.email_service import send_email_async
from ska_oso_services.pht.service.proposal_service import (
    assert_user_has_permission_for_proposal,
    list_accessible_proposal_ids,
    transform_update_proposal,
)
from ska_oso_services.pht.service.s3_bucket import (
    PRESIGNED_URL_EXPIRY_TIME,
    create_presigned_url_delete_pdf,
    create_presigned_url_download_pdf,
    create_presigned_url_upload_pdf,
    get_aws_client,
)
from ska_oso_services.pht.utils.constants import EXAMPLE_PROPOSAL
from ska_oso_services.pht.utils.pht_helper import (
    generate_entity_id,
    get_latest_entity_by_id,
)

logger = logging.getLogger(__name__)

router = APIRouter(prefix="/prsls", tags=["PPT API - Proposal Preparation"])


@router.get(
    "/osd/{cycle}",
    summary="Retrieve OSD data for a given cycle",
)
def get_osd_by_cycle(cycle: int) -> OsdDataModel:
    """
    This queries the OSD data by cycle id.

    This data is made available for the PHT UI.

    Returns:
        OsdDataModel: The OSD data validated against the defined schema.

    """
    # TODO: We may need to consider moving this to common
    logger.debug("GET OSD data cycle: %s", cycle)
    data = get_osd_data(cycle_id=cycle, source="car")
    if type(data) is tuple and len(data) == 2:
        # Error happened at OSD
        detail = data[0]["detail"]
        raise HTTPException(status_code=HTTP_400_BAD_REQUEST, detail=detail)

    return data


@router.post("/create", summary="Create a new proposal")
def create_proposal(
    auth: Annotated[
        AuthContext,
        Permissions(
            roles={Role.ANY},
            scopes={Scope.PHT_READWRITE},
        ),
    ],
    proposal: Proposal = Body(
        ...,
        example=EXAMPLE_PROPOSAL,
    ),
) -> str:
    """
    Creates a new proposal in the ODA.
    """

    logger.debug("POST PROPOSAL create")

    try:
        # create a proposal level access when the proposal is created
        with oda.uow() as uow:
            created_prsl = uow.prsls.add(proposal, auth.user_id)
            create_prslacc = ProposalAccess(
                access_id=generate_entity_id("prslacc"),
                prsl_id=created_prsl.prsl_id,
                user_id=auth.user_id,
                role=ProposalRole.PrincipalInvestigator,
                permissions=[
                    ProposalPermissions.Submit,
                    ProposalPermissions.Update,
                    ProposalPermissions.View,
                ],
            )

            uow.prslacc.add(create_prslacc, auth.user_id)
            uow.commit()
        logger.info("Proposal successfully created with ID %s", created_prsl.prsl_id)
        return created_prsl.prsl_id
    except ValueError as err:
        logger.exception("ValueError when adding proposal to the ODA: %s", err)
        raise BadRequestError(
            detail=f"Failed when attempting to create a proposal: '{err.args[0]}'",
        ) from err


@router.get(
    "/reviewable",
    summary="Get a list of proposals by status",
    dependencies=[
        Permissions(
            roles=[Role.SW_ENGINEER, Role.OPS_PROPOSAL_ADMIN], scopes=[Scope.PHT_READ]
        )
    ],
)
def get_proposals_by_status() -> list[Proposal]:
    """
    Function that requests to GET /prsls/reviewable are mapped to.

    Retrieves the Proposals from the
    underlying data store, if available
        Return proposals, preferring UNDER_REVIEW over SUBMITTED.
    One latest proposal per prsl_id.

    Returns:
        list[Proposal]

    """
    logger.debug("GET PROPOSAL status")

    preferred_statuses = [ProposalStatus.UNDER_REVIEW, ProposalStatus.SUBMITTED]
    picked_by_id: OrderedDict[str, Proposal] = OrderedDict()

    with oda.uow() as uow:
        for status in preferred_statuses:
            rows = uow.prsls.query(CustomQuery(status=status))
            for proposal in rows:
                # only take latest status per prsl_id
                if proposal.prsl_id not in picked_by_id:
                    picked_by_id[proposal.prsl_id] = proposal

    proposals = list(picked_by_id.values())
    logger.info(
        "Retrieved %d proposals with preference of UNDER_REVIEW over SUBMITTED",
        len(proposals),
    )
    return proposals


@router.get("/mine", summary="Get a list of proposals the user can access")
def get_proposals_for_user(
    auth: Annotated[
        AuthContext,
        Permissions(
            roles={Role.ANY, Role.SW_ENGINEER},
            scopes={Scope.PHT_READ, Scope.ODT_READ},
        ),
    ],
) -> list[Proposal]:
    """
    List all proposals accessible to the authenticated user.

    The proposals are determined from the underlying data store by:
    1.) Resolving accessible proposal IDs via, list_accessible_proposal_ids:
        1.) This queries the proposal_acces table to see if there is a proposal
        associated with the user_id.
        Note: Once a proposal is created, an access is created and once Co-Is are added,
        access is created as well
    2.) Fetching each proposal by ID and
    3.) Returning the proposals as a list (empty if none are found).

    Returns:
        list[Proposal]: Proposals accessible to the current user.

    """

    logger.debug("GET PROPOSAL LIST query for the user: %s", auth.user_id)

    with oda.uow() as uow:
        proposals = [
            accessible_proposal
            for prsl_id in list_accessible_proposal_ids(uow, auth.user_id)
            if (accessible_proposal := uow.prsls.get(prsl_id)) is not None
        ]

    if not proposals:
        logger.info("No proposals found for user: %s", auth.user_id)
        return []

    logger.debug("Found %d proposals for user: %s", len(proposals), auth.user_id)
    return proposals


@router.get(
    "/{prsl_id}",
    summary="Retrieve an existing proposal",
)
def get_proposal(
    prsl_id: str,
    auth: Annotated[
        AuthContext,
        Permissions(
            roles={Role.ANY, Role.SW_ENGINEER},
            scopes={Scope.PHT_READ},
        ),
    ],
) -> Proposal:
    """
    Retrieves the latest proposal by prsl_id.
    1.) Check that the authenticated user has the permission to access the proposal.

    Returns:
        Proposal: Returns the latest version of the proposal for the supplied prsl_id,
                including the metadata.

    """
    logger.debug("GET PROPOSAL prsl_id: %s", prsl_id)

    try:
        with oda.uow() as uow:
            assert_user_has_permission_for_proposal(uow, auth.user_id, prsl_id)
            proposal = uow.prsls.get(prsl_id)
        logger.info("Proposal retrieved successfully: %s", prsl_id)
        return proposal

    except KeyError as err:
        logger.warning("Proposal not found: %s", prsl_id)
        raise NotFoundError(f"Could not find proposal: {prsl_id}") from err


@router.post(
    "/batch",
    summary="Retrieve multiple proposals in batch",
    response_model=list[Proposal],
    dependencies=[
        Permissions(
            roles=[PrslRole.OPS_PROPOSAL_ADMIN, Role.SW_ENGINEER], scopes=[Scope.PHT_READ]
        )
    ],
)
def get_proposals_batch(
    prsl_ids: list[str] = Body(..., embed=True, description="List of proposal IDs"),
):
    """
    Batch retrieves proposals by accepting a list of proposal ids
    and returning the proposals for those ids.

    """
    logger.debug("GET BATCH PROPOSAL(s): %s", prsl_ids)
    proposals = []
    with oda.uow() as uow:
        for prsl_id in prsl_ids:
            proposal = uow.prsls.get(prsl_id)
            if proposal is not None:
                proposals.append(proposal)
            else:
                logger.warning("Proposal not found: %s", prsl_id)
    return proposals


@router.get(
<<<<<<< HEAD
    "/filters/reviewable",
    summary="Get a list of proposals by status",
    dependencies=[
        Permissions(
            roles=[Role.SW_ENGINEER, PrslRole.OPS_PROPOSAL_ADMIN], scopes=[Scope.PHT_READ]
        )
    ],
)
def get_proposals_by_status() -> list[Proposal]:
    """
    Function that requests to GET /prsls/status/{status} are mapped to.

    Retrieves the Proposals for the given status from the
    underlying data store, if available
        Return proposals, preferring UNDER_REVIEW over SUBMITTED.
    One latest proposal per prsl_id.

    Returns:
        list[Proposal]

    """
    logger.debug("GET PROPOSAL status")

    preferred_statuses = [ProposalStatus.UNDER_REVIEW, ProposalStatus.SUBMITTED]
    picked_by_id: OrderedDict[str, Proposal] = OrderedDict()

    with oda.uow() as uow:
        for status in preferred_statuses:
            rows = uow.prsls.query(CustomQuery(status=status))
            for proposal in rows:
                # only take latest status per prsl_id
                if proposal.prsl_id not in picked_by_id:
                    picked_by_id[proposal.prsl_id] = proposal

    proposals = list(picked_by_id.values())
    logger.info(
        "Retrieved %d proposals with preference of UNDER_REVIEW over SUBMITTED",
        len(proposals),
    )
    return proposals


@router.get(
=======
>>>>>>> 5201d4aa
    "/reviews/{prsl_id}",
    summary="Get all reviews for a particular proposal",
    dependencies=[
        Permissions(
            roles=[PrslRole.OPS_PROPOSAL_ADMIN, Role.SW_ENGINEER], scopes=[Scope.PHT_READ]
        )
    ],
)
def get_reviews_for_proposal(prsl_id: str) -> list[PanelReview]:
    """
    Function that requests to GET /reviews/{prsl_id} are mapped to.

    Get reviews for a given proposal ID from the
    underlying data store, if available.

    Returns:
        list[PanelReview]

    """
    logger.debug("GET reviews for a prsl_id: %s", prsl_id)
    with oda.uow() as uow:
        query = CustomQuery(prsl_id=prsl_id)
        reviews = get_latest_entity_by_id(uow.rvws.query(query), "review_id")

    return reviews


@router.put(
    "/{prsl_id}",
    summary="Update an existing proposal",
)
def update_proposal(
    prsl_id: str,
    prsl: Proposal,
    auth: Annotated[
        AuthContext,
        Permissions(
            roles={Role.ANY},
            scopes={Scope.PHT_READWRITE},
        ),
    ],
) -> Proposal:
    """
    Updates a proposal in the underlying data store.

    """
    with oda.uow() as uow:
        # Check if user in propsal access - forbidden error raised inside
        rows = assert_user_has_permission_for_proposal(
            uow=uow, prsl_id=prsl_id, user_id=auth.user_id
        )
        transform_body = transform_update_proposal(prsl)

        # Assumption: status is final beyond this point
        if transform_body.status == ProposalStatus.SUBMITTED:
            if ProposalPermissions.Submit not in rows[0].permissions:
                logger.info(
                    "Forbidden submit attempt for proposal: %s by user_id: %s ",
                    prsl_id,
                    auth.user_id,
                )
                raise ForbiddenError(
                    detail=(
                        f"You do not have access to submit proposal with id:{prsl_id}"
                    )
                )
        elif ProposalPermissions.Update not in rows[0].permissions:
            logger.info(
                "Forbidden update attempt for proposal: %s by user_id: %s ",
                prsl_id,
                auth.user_id,
            )
            raise ForbiddenError(
                detail=(f"You do not have access to update proposal with id:{prsl_id}")
            )

        try:
            prsl = Proposal.model_validate(transform_body)  # test transformed
        except ValidationError as err:
            raise BadRequestError(
                detail=f"Validation error after transforming proposal: {err.args[0]}"
            ) from err

        logger.debug("PUT PROPOSAL - Attempting update for prsl_id: %s", prsl_id)

        # Ensure ID match
        if prsl.prsl_id != prsl_id:
            logger.warning(
                "Proposal ID mismatch: Proposal ID=%s in path, body ID=%s",
                prsl_id,
                prsl.prsl_id,
            )
            raise UnprocessableEntityError(
                detail="Proposal ID in path and body do not match."
            )

        # Verify proposal exists
        existing = uow.prsls.get(prsl_id)
        if not existing:
            logger.info("Proposal not found for update: %s", prsl_id)
            raise NotFoundError(detail="Proposal not found: {prsl_id}")

        try:
            updated_prsl = uow.prsls.add(prsl)  # Add is used for update
            uow.commit()
            logger.info("Proposal %s updated successfully", prsl_id)
            return updated_prsl

        except ValueError as err:
            logger.error("Validation failed for proposal %s: %s", prsl_id, err)
            raise BadRequestError(
                detail="Validation error while saving proposal: {err.args[0]}"
            ) from err


@router.post(
    "/validate",
    summary="Validate a proposal",
    dependencies=[Permissions(roles=[Role.ANY], scopes=[Scope.PHT_READ])],
)
def validate_proposal(prsl: Proposal) -> dict:
    """
    Validates a submitted proposal via POST.

    Returns:
        dict: {
            "result": bool,
            "validation_errors": list[str]}.

    """
    logger.debug("POST PROPOSAL validate")
    result = validation.validate_proposal(prsl)

    return result


@router.post(
    "/send-email/",
    summary="Send an async email",
    dependencies=[Permissions(roles=[Role.ANY], scopes=[Scope.PHT_READWRITE])],
)
async def send_email(
    request: EmailRequest,
):
    """
    Endpoint to send SKAO email asynchronously via SMTP.

    """

    await send_email_async(request.email, request.prsl_id)
    return {"message": "Email sent successfully"}


@router.post(
    "/signed-url/upload/{filename}",
    summary="Create upload PDF URL",
    dependencies=[Permissions(roles=[Role.ANY], scopes=[Scope.PHT_READWRITE])],
)
def create_upload_pdf_url(filename: str) -> str:
    """
    Generate a presigned S3 upload URL for the given filename.

    """
    # Catch simple things someone may add to the filename
    if not filename or "/" in filename or "\\" in filename:
        validation_resp = {
            "error": "Invalid filename",
            "reason": "Filename must not contain slashes or be empty",
            "field": "filename",
            "value": filename,
        }
        raise UnprocessableEntityError(detail=validation_resp)

    logger.debug("POST Upload Signed URL for: %s", filename)

    try:
        s3_client = get_aws_client()
    except BotoCoreError as boto_err:
        logger.exception("S3 client initialization failed: %s", boto_err)
        raise HTTPException(
            status_code=HTTPStatus.SERVICE_UNAVAILABLE,
            detail="Could not initialize S3 client {boto_err.args[0]}",
        ) from boto_err

    try:
        return create_presigned_url_upload_pdf(
            key=filename, client=s3_client, expiry=PRESIGNED_URL_EXPIRY_TIME
        )
    # TODO: Andrey to look into this and determine the correct code or if not needed
    except ClientError as client_err:
        logger.exception("S3 client failed to generate upload URL: %s", client_err)
        raise HTTPException(
            status_code=HTTPStatus.BAD_GATEWAY,
            detail="Failed to generate upload URL {client_err.args[0]}",
        ) from client_err


@router.post(
    "/signed-url/download/{filename}",
    summary="Create download PDF URL",
    dependencies=[Permissions(roles=[Role.ANY], scopes=[Scope.PHT_READWRITE])],
)
def create_download_pdf_url(filename: str) -> str:
    """
    Generate a presigned S3 download URL for the given filename.

    """

    logger.debug("POST Download Signed URL for: %s", filename)

    try:
        s3_client = get_aws_client()
    except BotoCoreError as boto_err:
        logger.exception("S3 client initialization failed: %s", boto_err)
        raise HTTPException(
            status_code=HTTPStatus.SERVICE_UNAVAILABLE,
            detail="Could not initialize S3 client {boto_err.args[0]}",
        ) from boto_err

    try:
        return create_presigned_url_download_pdf(
            key=filename, client=s3_client, expiry=PRESIGNED_URL_EXPIRY_TIME
        )
    # TODO: Andrey to look into this when secrets are available
    # and determine the correct code or if not needed
    except ClientError as client_err:
        logger.exception("S3 client failed to generate download URL: %s", client_err)
        raise HTTPException(
            status_code=HTTPStatus.BAD_GATEWAY,
            detail="Failed to generate download URL {client_err.args[0]}",
        ) from client_err


@router.post(
    "/signed-url/delete/{filename}",
    summary="Create delete PDF URL",
    dependencies=[Permissions(roles=[Role.ANY], scopes=[Scope.PHT_READWRITE])],
)
def create_delete_pdf_url(filename: str) -> str:
    """
    Generate a presigned S3 delete URL for the given filename.

    """

    logger.debug("POST Delete Signed URL for: %s", filename)

    try:
        s3_client = get_aws_client()
    except BotoCoreError as boto_err:
        logger.exception("S3 client initialize failed: %s", boto_err)
        raise HTTPException(
            status_code=HTTPStatus.SERVICE_UNAVAILABLE,
            detail="Could not initialize S3 client {boto_err.args[0]}",
        ) from boto_err

    try:
        return create_presigned_url_delete_pdf(
            key=filename, client=s3_client, expiry=PRESIGNED_URL_EXPIRY_TIME
        )
    # TODO: Andrey to look into this when secrets are available
    # and determine the correct code or if not needed
    except ClientError as client_err:
        logger.exception("S3 client failed to generate delete URL: %s", client_err)
        raise HTTPException(
            status_code=HTTPStatus.BAD_GATEWAY,
            detail="Failed to generate delete URL {client_err.args[0]}",
        ) from client_err<|MERGE_RESOLUTION|>--- conflicted
+++ resolved
@@ -283,52 +283,6 @@
 
 
 @router.get(
-<<<<<<< HEAD
-    "/filters/reviewable",
-    summary="Get a list of proposals by status",
-    dependencies=[
-        Permissions(
-            roles=[Role.SW_ENGINEER, PrslRole.OPS_PROPOSAL_ADMIN], scopes=[Scope.PHT_READ]
-        )
-    ],
-)
-def get_proposals_by_status() -> list[Proposal]:
-    """
-    Function that requests to GET /prsls/status/{status} are mapped to.
-
-    Retrieves the Proposals for the given status from the
-    underlying data store, if available
-        Return proposals, preferring UNDER_REVIEW over SUBMITTED.
-    One latest proposal per prsl_id.
-
-    Returns:
-        list[Proposal]
-
-    """
-    logger.debug("GET PROPOSAL status")
-
-    preferred_statuses = [ProposalStatus.UNDER_REVIEW, ProposalStatus.SUBMITTED]
-    picked_by_id: OrderedDict[str, Proposal] = OrderedDict()
-
-    with oda.uow() as uow:
-        for status in preferred_statuses:
-            rows = uow.prsls.query(CustomQuery(status=status))
-            for proposal in rows:
-                # only take latest status per prsl_id
-                if proposal.prsl_id not in picked_by_id:
-                    picked_by_id[proposal.prsl_id] = proposal
-
-    proposals = list(picked_by_id.values())
-    logger.info(
-        "Retrieved %d proposals with preference of UNDER_REVIEW over SUBMITTED",
-        len(proposals),
-    )
-    return proposals
-
-
-@router.get(
-=======
->>>>>>> 5201d4aa
     "/reviews/{prsl_id}",
     summary="Get all reviews for a particular proposal",
     dependencies=[
