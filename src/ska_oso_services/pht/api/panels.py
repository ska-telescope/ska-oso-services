--- conflicted
+++ resolved
@@ -4,17 +4,12 @@
 from fastapi import APIRouter
 from ska_aaa_authhelpers import Role
 from ska_db_oda.persistence.domain.errors import ODANotFound
-<<<<<<< HEAD
 from ska_db_oda.persistence.domain.query import CustomQuery, MatchType, UserQuery
-=======
-from ska_db_oda.persistence.domain.query import MatchType, UserQuery
 from ska_oso_pdm.proposal import Proposal
->>>>>>> 952bd3bb
 from ska_oso_pdm.proposal.proposal import ProposalStatus
 from ska_oso_pdm.proposal_management.panel import Panel
 
 from ska_oso_services.common import oda
-<<<<<<< HEAD
 from ska_oso_services.common.error_handling import (
     BadRequestError,
     UnprocessableEntityError,
@@ -29,11 +24,9 @@
     upsert_panel,
 )
 from ska_oso_services.pht.utils.pht_handler import get_latest_entity_by_id
-=======
 from ska_oso_services.common.auth import Permissions, Scope
 from ska_oso_services.common.error_handling import BadRequestError
 from ska_oso_services.pht.utils.constants import REVIEWERS
->>>>>>> 952bd3bb
 from ska_oso_services.pht.utils.validation import validate_duplicates
 
 router = APIRouter(prefix="/panels", tags=["PMT API - Panel Management"])
@@ -80,10 +73,14 @@
     return panel.panel_id
 
 
-<<<<<<< HEAD
 @router.post(
     "/auto-create",
     summary="Create a panel",
+    dependencies=[
+        Permissions(
+            roles=[Role.OPS_PROPOSAL_ADMIN, Role.SW_ENGINEER], scopes=[Scope.PHT_READWRITE]
+        )
+    ],
     response_model=Union[str, list[PanelCreateResponse]],
 )
 def auto_create_panel(param: PanelCreate) -> str:
@@ -102,8 +99,7 @@
         )
         reviewers = param.reviewers or []
         is_sv = "SCIENCE VERIFICATION" in param.name.strip().upper()
-        print("param.name:", repr(param.name))
-        print("is_sv:", "SCIENCE VERIFICATION" in param.name.strip().upper())
+    
         if is_sv:
             panel = Panel(
                 panel_id=generate_panel_id(),
@@ -130,7 +126,15 @@
         return build_panel_response(panel_objs)
 
 
-@router.put("/{panel_id}", summary="Update a panel")
+@router.get(
+    "/{panel_id}",
+    summary="Retrieve an existing panel by panel_id",
+    dependencies=[
+        Permissions(
+            roles=[Role.OPS_PROPOSAL_ADMIN, Role.SW_ENGINEER], scopes=[Scope.PHT_READ]
+        )
+    ],
+)
 def update_panel(panel_id: str, param: Panel) -> str:
     logger.debug("POST panel")
     # Ensure ID match
@@ -157,17 +161,6 @@
 
 
 @router.get("/{panel_id}", summary="Retrieve an existing panel by panel_id")
-=======
-@router.get(
-    "/{panel_id}",
-    summary="Retrieve an existing panel by panel_id",
-    dependencies=[
-        Permissions(
-            roles=[Role.OPS_PROPOSAL_ADMIN, Role.SW_ENGINEER], scopes=[Scope.PHT_READ]
-        )
-    ],
-)
->>>>>>> 952bd3bb
 def get_panel(panel_id: str) -> Panel:
     logger.debug("GET panel panel_id: %s", panel_id)
 
