--- conflicted
+++ resolved
@@ -2,12 +2,9 @@
 
 from fastapi import APIRouter, Depends
 from ska_db_oda.persistence.domain.errors import ODANotFound
-<<<<<<< HEAD
 from ska_db_oda.persistence.domain.query import MatchType, UserQuery
 from ska_db_oda.rest.api import get_qry_params
 from ska_db_oda.rest.model import ApiQueryParameters 
-=======
->>>>>>> 2ac5f4eb
 from ska_oso_pdm.proposal_management.panel import Panel
 
 from ska_oso_services.common import oda
@@ -41,7 +38,6 @@
         panel: Panel = uow.panels.add(param)  # pylint: disable=no-member
         uow.commit()
     logger.info("Panel successfully created with ID %s", panel.panel_id)
-<<<<<<< HEAD
     return panel.panel_id
 
 
@@ -60,7 +56,7 @@
         raise NotFoundError(f"Could not find panel: {panel_id}") from err 
     
 
-@router.get("/panels", summary="Get all panels matching the given query parameters",  response_model=list[Panel])
+@router.get("/list/{user_id}", summary="Get all panels matching the given query parameters",  response_model=list[Panel])
 def get_panels_for_user(user_id: str) -> list[Panel]:
     """
     Function that requests to GET /panels are mapped to
@@ -83,7 +79,4 @@
             return []
 
         logger.debug("Found %d panels for user: %s", len(panels), user_id)
-        return panels
-=======
-    return panel.panel_id
->>>>>>> 2ac5f4eb
+        return panels