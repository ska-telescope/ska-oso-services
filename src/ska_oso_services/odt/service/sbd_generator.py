# pylint: disable=no-member
from random import randint
from typing import Optional

import astropy.units as u
from ska_oso_pdm import SBDefinition, SubArrayLOW, SubArrayMID, Target, TelescopeType
from ska_oso_pdm._shared import TimedeltaMs
from ska_oso_pdm.project import ObservingBlock, ScienceProgramme
from ska_oso_pdm.proposal.data_product_sdp import DataProductSDP, Weighting
from ska_oso_pdm.sb_definition import (
    CSPConfiguration,
    DishAllocation,
    MCCSAllocation,
    ScanDefinition,
    SDPConfiguration,
    SDPScript,
)
from ska_oso_pdm.sb_definition.csp import LowCBFConfiguration, MidCBFConfiguration
from ska_oso_pdm.sb_definition.csp.lowcbf import Correlation
from ska_oso_pdm.sb_definition.csp.midcbf import (
    CorrelationSPWConfiguration,
    ReceiverBand,
    Subband,
)
from ska_oso_pdm.sb_definition.mccs.mccs_allocation import (
    Aperture,
    SubarrayBeamConfiguration,
)
from ska_oso_pdm.sb_definition.procedures import GitScript

from ska_oso_services.common.calibrator_strategy import (
    CalibrationWhen,
    lookup_observatory_calibration_strategy,
)
from ska_oso_services.common.calibrators import find_appropriate_calibrators
from ska_oso_services.common.osdmapper import get_osd_data
from ska_oso_services.common.static.constants import (
    LOW_STATION_CHANNEL_WIDTH_MHZ,
    MID_CHANNEL_WIDTH_KHZ,
)

DEFAULT_CALIBRATION_STRATEGY = "highest_elevation"


def generate_sbds(obs_block: ObservingBlock) -> list[SBDefinition]:
    """
    This is the main algorithm for generating SBDefinitions for an
    ObservingBlock, using the data defined in the ScienceProgramme

    As a first implementation, it generates a single SBDefinition for each
    ScienceProgramme, with a scan time for each ObservationSet/Target pair
    as defined in the Proposal
    """
    return [
        _sbd_from_science_programme(science_programme)
        for science_programme in obs_block.science_programmes
    ]


def _sbd_from_science_programme(science_programme: ScienceProgramme) -> SBDefinition:
    science_programme.targets = _copy_targets_with_name(science_programme.targets)

    observation_set = science_programme.observation_sets[0]

    telescope = observation_set.array_details.array

    csp_configurations = [_csp_configuration_from_science_programme(science_programme)]

    scan_sequence = []
    # Keep track of the calibrators so we don't end up duplicating them in the SBD
    calibrators_in_use: dict[str, Target] = {}

    # Loop over the targets, creating a scan for each plus any required calibrators
    for target in science_programme.targets:
        target_scan_duration_ms = _scan_time_ms_from_science_programme(
            science_programme, target.target_id
        )

        # Currently there is only one CSP config to be used by all scans
        target_csp_configuration_ref = csp_configurations[0].config_id
        # Define the scan sequence for this target, which can then be
        # updated with calibrators
        target_scan_sequence = [
            ScanDefinition(
                scan_definition_id=_sbd_internal_id(ScanDefinition),
                scan_duration_ms=target_scan_duration_ms,
                target_ref=target.target_id,
                csp_configuration_ref=target_csp_configuration_ref,
            )
        ]

        # Calibration only currently applies for Low SBD generation
        if telescope == TelescopeType.SKA_LOW:
            # Eventually we expect the strategy to come from the science programme
            # (that has been copied from the proposal) but for now we just hard
            # code the default
            calibration_strategy = lookup_observatory_calibration_strategy(
                DEFAULT_CALIBRATION_STRATEGY
            )

            calibrators = find_appropriate_calibrators(
                target, calibration_strategy, target_scan_duration_ms, telescope
            )

            for calibrator in calibrators:
                calibrators_in_use[calibrator.calibrator.target_id] = (
                    calibrator.calibrator
                )

                calibrator_scan_definition = ScanDefinition(
                    scan_definition_id=_sbd_internal_id(ScanDefinition),
                    scan_duration_ms=calibration_strategy.duration_ms,
                    target_ref=calibrator.calibrator.target_id,
                    csp_configuration_ref=target_csp_configuration_ref,
                )

                match calibrator.when:
                    case CalibrationWhen.BEFORE_EACH_SCAN:
                        target_scan_sequence.insert(0, calibrator_scan_definition)
                    case CalibrationWhen.AFTER_EACH_SCAN:
                        target_scan_sequence.append(calibrator_scan_definition)

        # adding the target scan sequence to the full scan_sequence
        scan_sequence += target_scan_sequence

    targets = science_programme.targets + list(calibrators_in_use.values())

    mccs_allocation, dish_allocations = _receptor_field_from_science_programme(
        science_programme, scan_sequence
    )

<<<<<<< HEAD
    sdp_configurations = [
        SDPConfiguration(
            sdp_script=SDPScript.VIS_RECEIVE,
            script_version="latest",
            script_parameters={},
        )
    ]
    if science_programme.data_product_sdps:
        sdp_configurations.append(
            _sdp_configuration_from_data_product_sdp(
                science_programme.data_product_sdps[0]
            )
        )

    return SBDefinition(
=======
    sbd = SBDefinition(
>>>>>>> 754f2add
        telescope=telescope,
        activities=_default_activities(),
        dish_allocations=dish_allocations,
        mccs_allocation=mccs_allocation,
        csp_configurations=csp_configurations,
<<<<<<< HEAD
        targets=science_programme.targets,
        sdp_configurations=sdp_configurations,
=======
        targets=targets,
>>>>>>> 754f2add
    )

    if telescope == TelescopeType.SKA_LOW:
        # Currently there will only be one calibration strategy and any
        # notes will apply to the full SBD.
        sbd.description = science_programme.calibration_strategies[0].notes

    return sbd


def _default_activities() -> dict[str, GitScript]:
    return {
        "observe": GitScript(
            repo="https://gitlab.com/ska-telescope/oso/ska-oso-scripting.git",
            path="git://scripts/allocate_and_observe_sb.py",
            branch="master",
            commit=None,
        )
    }


def _receptor_field_from_science_programme(
    science_programme: ScienceProgramme, scan_sequence: list[ScanDefinition]
) -> tuple[Optional[MCCSAllocation], Optional[DishAllocation]]:
    observation_set = science_programme.observation_sets[0]

    telescope = observation_set.array_details.array

    match telescope:
        case TelescopeType.SKA_LOW:
            mccs_allocation = _mccs_allocation(
                SubArrayLOW(observation_set.array_details.subarray.upper()),
                scan_sequence,
            )

            dish_allocations = None
        case TelescopeType.SKA_MID:
            mccs_allocation = None
            dish_allocations = _dish_allocation(
                SubArrayMID(observation_set.array_details.subarray.upper()),
                scan_sequence,
            )
        case _:
            raise ValueError(f"Unsupported TelescopeType {telescope}")

    return mccs_allocation, dish_allocations


def _csp_configuration_from_science_programme(
    science_programme: ScienceProgramme,
) -> CSPConfiguration:
    observation_set = science_programme.observation_sets[0]

    telescope = observation_set.array_details.array
    match telescope:
        case TelescopeType.SKA_LOW:
            midcbf = None
            observation_type_details = observation_set.observation_type_details
            lowcbf = LowCBFConfiguration(
                do_pst=False,
                correlation_spws=[
                    Correlation(
                        spw_id=1,
                        number_of_channels=int(
                            observation_type_details.bandwidth.to(u.Hz).value
                            / (LOW_STATION_CHANNEL_WIDTH_MHZ * 1e6)
                        ),
                        centre_frequency=observation_type_details.central_frequency.to(
                            u.Hz
                        ).value,
                        integration_time_ms=849,
                        logical_fsp_ids=[],
                        zoom_factor=0,
                    )
                ],
            )
        case TelescopeType.SKA_MID:
            observation_type_details = observation_set.observation_type_details
            midcbf = MidCBFConfiguration(
                frequency_band=_proposal_observing_band_to_mid_receiver_band(
                    observation_set.observing_band
                ),
                subbands=[
                    Subband(
                        correlation_spws=[
                            CorrelationSPWConfiguration(
                                spw_id=1,
                                logical_fsp_ids=[],
                                centre_frequency=(
                                    observation_type_details.central_frequency.to(
                                        u.Hz
                                    ).value
                                ),
                                number_of_channels=int(
                                    observation_type_details.bandwidth.to(u.Hz).value
                                    / (MID_CHANNEL_WIDTH_KHZ * 1e3)
                                ),
                                zoom_factor=0,
                                time_integration_factor=10,
                            )
                        ]
                    )
                ],
            )
            lowcbf = None
        case _:
            raise ValueError(f"Unsupported TelescopeType {telescope}")

    csp_configuration_id, name = _sbd_internal_id_and_name(CSPConfiguration)

    return CSPConfiguration(
        config_id=csp_configuration_id,
        name=name,
        midcbf=midcbf,
        lowcbf=lowcbf,
    )


def _sdp_configuration_from_data_product_sdp(
    dp_sdp: DataProductSDP,
) -> SDPConfiguration:
    parameter_conversion_map = {
        u.quantity.Quantity: lambda astr_value: astr_value.value,
        Weighting: lambda weight: (
            weight.weighting + " " + str(weight.robust)
            if weight.robust is not None
            else weight.weighting
        ),
    }
    astropy_unit_mapper = {  # Units expected by the continuum-imaging SDP script
        "image_size": "pix",
        "image_cellsize": "arcsec",
    }
    parameters = {}
    for key, value in vars(dp_sdp.script_parameters).items():
        if isinstance(value, u.quantity.Quantity):
            value = value.to(astropy_unit_mapper[key])
        parameters[key] = (
            parameter_conversion_map[type(value)](value)
            if type(value) in parameter_conversion_map.keys()
            else value
        )
    return SDPConfiguration(
        sdp_script=SDPScript.CONTINUUM_IMAGING,
        script_version="latest",
        script_parameters=parameters,
    )


def _scan_time_ms_from_science_programme(
    science_programme: ScienceProgramme, target_id: str
) -> TimedeltaMs:
    """
    The Proposal contains an integration time per ObservationSet. Either the user has
    input a time then we can just use that for each target, or they input a sensitivity
    and we then need to get the time from the sensitivity calculator results
    """
    if (
        science_programme.observation_sets[
            0
        ].observation_type_details.supplied.supplied_type
        == "integration_time"
    ):
        return TimedeltaMs(
            milliseconds=science_programme.observation_sets[0]
            .observation_type_details.supplied.quantity.to(u.ms)
            .value
        )
    else:
        # The ScienceProgramme contains all the result_details that are
        # linked to the one observation set in the science programme. Therefore,
        # there should only be one result for each target
        result_for_target = next(
            result_detail
            for result_detail in science_programme.result_details
            if result_detail.target_ref == target_id
        )
        return TimedeltaMs(
            milliseconds=result_for_target.result.continuum.to(u.ms).value
        )


def _dish_allocation(
    subarray: SubArrayMID, scan_sequence: list[ScanDefinition]
) -> DishAllocation:
    osd_data = get_osd_data(
        array_assembly=subarray.value, capabilities="mid", source="car"
    )
    dish_ids = osd_data["capabilities"]["mid"][subarray.value]["number_dish_ids"]

    return DishAllocation(
        dish_allocation_id=_sbd_internal_id(DishAllocation),
        selected_subarray_definition=subarray,
        dish_ids=dish_ids,
        scan_sequence=scan_sequence,
    )


def _mccs_allocation(
    subarray: SubArrayLOW, scan_sequence: list[ScanDefinition]
) -> MCCSAllocation:
    osd_data = get_osd_data(
        array_assembly=subarray.value, capabilities="low", source="car"
    )

    station_ids = osd_data["capabilities"]["low"][subarray.value]["number_station_ids"]

    apertures = [
        Aperture(station_id=station_id, weighting_key="uniform", substation_id=1)
        for station_id in station_ids
    ]

    return MCCSAllocation(
        mccs_allocation_id=_sbd_internal_id(MCCSAllocation),
        selected_subarray_definition=subarray,
        subarray_beams=[
            SubarrayBeamConfiguration(
                apertures=apertures, subarray_beam_id=1, scan_sequence=scan_sequence
            )
        ],
    )


def _proposal_observing_band_to_mid_receiver_band(observing_band: str) -> ReceiverBand:
    """
    Maps the value that the PHT sets in the Proposal for the band to the Receiver Band.

    TODO After refactoring the Proposal and the SBDefinition should use the
        same ReceiverBand so this can go away
    """
    match observing_band:
        case "mid_band_1":
            return ReceiverBand.BAND_1
        case "mid_band_2":
            return ReceiverBand.BAND_2
        case "mid_band_3":
            return ReceiverBand.BAND_5A
        case "mid_band_4":
            return ReceiverBand.BAND_5B
        case _:
            raise ValueError(f"Mid Band {observing_band} not supported")


def _sbd_internal_id(pdm_type: type) -> str:
    """
    Creates an identifier for a component of the SBDefinition that can
    be used for tracking relationships
    """
    mapping = {
        MCCSAllocation: "mccs-allocation-{}",
        DishAllocation: "dish-allocation-{}",
        ScanDefinition: "scan-definition-{}",
    }

    return mapping[pdm_type].format(randint(10000, 99999))


def _sbd_internal_id_and_name(pdm_type: type) -> tuple[str, str]:
    """
    Creates an identifier for a component of the SBDefinition thar can
    be used for tracking relationships alongside a display name that a user
    could edit
    """
    random_int = randint(10000, 99999)

    mapping = {
        CSPConfiguration: (f"csp-configuration-{random_int}", f"Config {random_int}")
    }

    return mapping[pdm_type]


def _copy_targets_with_name(targets: list[Target]) -> list[Target]:
    """
    The PHT creates a Proposal with a Target with the target_id populated but not the
    name. Here we populate the name with the ID that is set in the Proposal, assuming
    it is unique. Longer term we should standardise how these fields are set.
    """
    return [
        target.model_copy(update={"name": target.target_id}, deep=True)
        for target in targets
    ]<|MERGE_RESOLUTION|>--- conflicted
+++ resolved
@@ -129,7 +129,6 @@
         science_programme, scan_sequence
     )
 
-<<<<<<< HEAD
     sdp_configurations = [
         SDPConfiguration(
             sdp_script=SDPScript.VIS_RECEIVE,
@@ -144,21 +143,14 @@
             )
         )
 
-    return SBDefinition(
-=======
     sbd = SBDefinition(
->>>>>>> 754f2add
         telescope=telescope,
         activities=_default_activities(),
         dish_allocations=dish_allocations,
         mccs_allocation=mccs_allocation,
         csp_configurations=csp_configurations,
-<<<<<<< HEAD
-        targets=science_programme.targets,
         sdp_configurations=sdp_configurations,
-=======
         targets=targets,
->>>>>>> 754f2add
     )
 
     if telescope == TelescopeType.SKA_LOW:
