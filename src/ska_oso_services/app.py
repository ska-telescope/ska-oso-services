--- conflicted
+++ resolved
@@ -71,12 +71,9 @@
                 "create_panel",
                 "get_panel",
                 "get_panels_for_user",
-<<<<<<< HEAD
                 "get_reviews_for_panel",
-=======
                 "get_report",
                 "get_osd_by_cycle",
->>>>>>> 0dfe7670
             ]
         ),
     )
