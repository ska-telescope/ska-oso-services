--- conflicted
+++ resolved
@@ -79,15 +79,7 @@
 
 main = create_app()
 oda.init_app(main)
-<<<<<<< HEAD
-
 if __name__ == "__main__":
     import uvicorn
 
-    uvicorn.run(main, host="localhost", port=8000)
-=======
-if __name__ == "__main__":
-    import uvicorn
-
-    uvicorn.run("app:main", host="127.0.0.1", port=8000, reload=True)
->>>>>>> 919b966a
+    uvicorn.run("app:main", host="127.0.0.1", port=8000, reload=True)