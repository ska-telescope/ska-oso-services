--- conflicted
+++ resolved
@@ -50,38 +50,6 @@
         lifespan=watchdog(
             allow_unsecured=[
                 "get_systemcoordinates",
-<<<<<<< HEAD
-                "create_proposal",
-                "get_proposal",
-                "get_proposals_for_user",
-                "update_proposal",
-                "validate_proposal",
-                "send_email",
-                "create_upload_pdf_url",
-                "create_download_pdf_url",
-                "create_delete_pdf_url",
-                "get_reviewers",
-                "create_review",
-                "get_review",
-                "get_reviews_for_user",
-                "update_review",
-                "create_panel_decision",
-                "get_panel_decision",
-                "get_panel_decisions_for_user",
-                "update_panel_decision",
-                "create_panel",
-                "get_panel",
-                "get_panels_for_user",
-                "get_reviews_for_proposal",
-                "get_report",
-                "get_osd_by_cycle",
-                "get_proposals_by_status",
-                "get_proposals_batch",
-                "update_panel",
-                "auto_create_panel",
-                "get_role",
-=======
->>>>>>> 952bd3bb
             ]
         ),
         # Need this param for code generation - see
