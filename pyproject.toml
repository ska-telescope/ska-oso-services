--- conflicted
+++ resolved
@@ -53,12 +53,8 @@
 ska-ser-logging = "^0.4.1"
 # PDM dependency is pulled in via the ODA rather than being explicitly set here
 # If updating this, also remember to update the Helm dependency in the umbrella chart
-<<<<<<< HEAD
 # ska-db-oda = "^11.6.0"
 ska-db-oda = { git = "https://gitlab.com/ska-telescope/db/ska-db-oda.git", branch = "star-1485-remove-info" }
-=======
-ska-db-oda = "^11.7.1"
->>>>>>> c0e2acf7
 pydantic = "^2.9"
 fastapi = {extras = ["standard"], version = "^0.115.8"}
 astroquery = "0.4.9"
