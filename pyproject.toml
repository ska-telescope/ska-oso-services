--- conflicted
+++ resolved
@@ -55,16 +55,13 @@
 fastapi = {extras = ["standard"], version = "^0.115.8"}
 astroquery = "0.4.9"
 ska-ost-osd = "3.1.1"
-<<<<<<< HEAD
 aiosmtplib = "^4.0.1"
 boto3 = "^1.38.13"
 
-=======
 ska-aaa-authhelpers = "^1.0.0"
 # Need to pin as otherwise pip cannot resolve the dependencies in the tests.
 # This dependency comes through the osd > telmodel, so reasses when updating those.
 argcomplete = "^1.9.4"
->>>>>>> 9c2a9ab8
 
 [tool.poetry.group.dev.dependencies]
 pytest = "^8.2.2"
