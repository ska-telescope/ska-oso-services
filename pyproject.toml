[tool.poetry]
name = "ska-oso-services"
version = "1.1.0"
description = "SKA OSO Services provides APIs for the PHT and ODT"
authors = ["Team Buttons", "Stargazers Team"]
license = "BSD-3-Clause"
readme = "README.md"
repository = "https://gitlab.com/ska-telescope/oso/ska-oso-services"
documentation = "https://developer.skao.int/projects/ska-oso-services/en/latest/index.html"
keywords = ["SKA OSO"]
packages = [
    { include = "ska_oso_services", from = "src" }
]
include = [
    { path = 'tests' }
]
classifiers = [
    'Development Status :: 2 - Pre-Alpha',
    'Intended Audience :: Developers',
    'License :: OSI Approved :: BSD License',
    'Natural Language :: English',
    'Programming Language :: Python :: 3',
    'Programming Language :: Python :: 3.7',
]

[[tool.poetry.source]]
name = 'ska-nexus'
url = 'https://artefact.skao.int/repository/pypi-internal/simple'
priority = "supplemental"

[[tool.poetry.source]]
name = "PyPI"
priority = "primary"

# Uncomment this and the line below to include a non-released ODA version
#[[tool.poetry.source]]
#name = "gitlab-ska-db-oda"
#url = "https://gitlab.com/api/v4/projects/27507143/packages/pypi/simple"
#
[[tool.poetry.source]]
name = "gitlab-ska-ost-osd"
url = "https://gitlab.com/api/v4/projects/55825670/packages/pypi/simple"
#priority = "explicit"

#[[tool.poetry.source]]
#name = "gitlab-ska-ser-xray"
#url = "https://gitlab.com/api/v4/projects/39434823/packages/pypi/simple"
#priority = "explicit"

[tool.poetry.dependencies]
python = "^3.10"
python-dateutil = "^2.8.2"
ska-ser-logging = "^0.4.1"
# PDM dependency is pulled in via the ODA rather than being explicitly set here
# If updating this, also remember to update the Helm dependency in the umbrella chart
ska-db-oda = "^9.0.0"
# ska-db-oda = { git = "https://gitlab.com/ska-telescope/db/ska-db-oda.git", branch = "main" }
pydantic = "^2.9"
fastapi = {extras = ["standard"], version = "^0.115.8"}
astroquery = "0.4.9"
<<<<<<< HEAD
# ska-ost-osd = "3.1.1"
# ska-ost-osd = { git = "https://gitlab.com/ska-telescope/ost/ska-ost-osd.git", branch = "star-1432-create-panel-test-connexion" }
ska-ost-osd = {version = "3.1.1+dev.c68789eaf", source = "gitlab.ska-ost-osd"}

=======
ska-ost-osd = "3.1.1"
>>>>>>> d1981ed1
aiosmtplib = "^4.0.1"
boto3 = "^1.38.13"
connexion = {extras = ["swagger-ui"], version = "2.14.0"}
flask = "2.2.5"
Flask-Cors="5.0.0"

ska-aaa-authhelpers = "^1.0.0"
# Need to pin as otherwise pip cannot resolve the dependencies in the tests.
# This dependency comes through the osd > telmodel, so reasses when updating those.
argcomplete = "^1.9.4"

[tool.poetry.group.dev.dependencies]
pytest = "^8.2.2"
pytest-cov = "^5.0.0"
pytest-forked = "^1.6.0"
pytest-json-report = "^1.5.0"
black = "^24.0.0"
pycodestyle = "^2.8.0"
isort = "^5.10.1"
pylint-junit = "^0.3.2"
flake8 = "^7.0.0"
deepdiff = "^7.0.0"
ska-ser-xray = "^0.7.0"

[tool.poetry.group.docs]
optional = true

[tool.poetry.group.docs.dependencies]
sphinxcontrib-openapi= "^0.7.0"
myst-parser = "^1.0.0"
ska-ser-sphinx-theme = "^0.1.2"

[tool.coverage.run]
parallel = true
branch = true
data_file = ".coverage/.coverage"

[tool.isort]
profile = "black"
line_length = 88
skip = "src/ska_oso_services/odt/generated,src/ska_oso_services/openapi/__submodules__"

[tool.black]
line-length = 88
target-version = ['py310']
include = '\.pyi?$'
extend-exclude = '''
(
  /(
      \.eggs         # exclude a few common directories in the
    | \.git          # root of the project
    | \.hg
    | \.mypy_cache
    | \.tox
    | \.venv
    | _build
    | buck-out
    | build
    | dist
    | src/ska_oso_services/odt/generated
    | src/ska_oso_services/openapi/__submodules__
  )/
  | foo.py           # also separately exclude a file named foo.py in
                     # the root of the project
)
'''

[tool.pylint]
disable = "C,R,W3101,W0511,W0707"
ignore = "ska-oso-pdm,generated"

[build-system]
requires = ["poetry-core>=1.0.0"]
build-backend = "poetry.core.masonry.api"<|MERGE_RESOLUTION|>--- conflicted
+++ resolved
@@ -58,14 +58,9 @@
 pydantic = "^2.9"
 fastapi = {extras = ["standard"], version = "^0.115.8"}
 astroquery = "0.4.9"
-<<<<<<< HEAD
 # ska-ost-osd = "3.1.1"
 # ska-ost-osd = { git = "https://gitlab.com/ska-telescope/ost/ska-ost-osd.git", branch = "star-1432-create-panel-test-connexion" }
 ska-ost-osd = {version = "3.1.1+dev.c68789eaf", source = "gitlab.ska-ost-osd"}
-
-=======
-ska-ost-osd = "3.1.1"
->>>>>>> d1981ed1
 aiosmtplib = "^4.0.1"
 boto3 = "^1.38.13"
 connexion = {extras = ["swagger-ui"], version = "2.14.0"}
