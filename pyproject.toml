--- conflicted
+++ resolved
@@ -41,13 +41,9 @@
 python = "^3.10"
 python-dateutil = "^2.8.2"
 ska-ser-logging = "^0.4.1"
-<<<<<<< HEAD
-ska-db-oda = "^6.3.1"
-=======
 # PDM dependency is pulled in via the ODA rather than being explicitly set here
 ska-db-oda = "7.0.0-rc.1"
 # ska-db-oda = { version="5.3.3+dev.cea0b078b", source="gitlab-ska-db-oda" }
->>>>>>> f5969a0c
 pydantic = "^2.7"
 fastapi = "^0.111.0"
 astroquery = "^0.4.7"
