--- conflicted
+++ resolved
@@ -133,14 +133,10 @@
 							"value": -12.345,
 							"unit": "m / s"
 						}
-<<<<<<< HEAD
 					},
 					"spectral_resolution": "DUMMY",
 					"effective_resolution": "DUMMY",
 					"spectral_averaging": 1
-=======
-					}
->>>>>>> 52fa4e2f
 				},
 				"details": "LOW + Continuum"
 			},
@@ -173,12 +169,8 @@
 					},
 					"spectral_resolution": "DUMMY",
 					"effective_resolution": "DUMMY",
-<<<<<<< HEAD
-					"spectral_averaging":1
-=======
 					"spectral_averaging": 3,
                     "number_of_channels": 10
->>>>>>> 52fa4e2f
 				},
 				"details": "LOW + Zoom"
 			}
@@ -186,18 +178,10 @@
 		"data_product_sdps": [
 			{
 				"data_product_id": "SDP-1",
-<<<<<<< HEAD
-				"observation_set_ref": "mid-001",
-				
-                "script_parameters": {
-					"kind": "continuum",
-          "variant": "continuum image",
-=======
 				"observation_set_ref": "low-001",
                 "script_parameters": {
                   "kind": "continuum",
                   "variant": "continuum image",
->>>>>>> 52fa4e2f
                   "image_size": {
                       "value": 1024.0,
                       "unit": "pix"
@@ -221,11 +205,7 @@
 		"result_details": [
 			{
 				"observation_set_ref": "low-001",
-<<<<<<< HEAD
-				"data_product_ref": "product1",
-=======
                 "data_product_ref": "SDP-1",
->>>>>>> 52fa4e2f
 				"target_ref": "M1",
 				"result": {
 					"supplied_type": "integration_time",
@@ -267,11 +247,7 @@
 			},
 			{
 				"observation_set_ref": "low-001",
-<<<<<<< HEAD
-				"data_product_ref": "product1",
-=======
                 "data_product_ref": "SDP-1",
->>>>>>> 52fa4e2f
 				"target_ref": "M2",
 				"result": {
 					"supplied_type": "integration_time",
@@ -313,11 +289,7 @@
 			},
 			{
 				"observation_set_ref": "low-002",
-<<<<<<< HEAD
-				"data_product_ref": "product1",
-=======
                 "data_product_ref": "SDP-1",
->>>>>>> 52fa4e2f
 				"target_ref": "M2",
 				"result": {
 					"supplied_type": "integration_time",
