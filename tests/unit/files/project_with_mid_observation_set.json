--- conflicted
+++ resolved
@@ -84,18 +84,10 @@
           "data_product_sdps": [
             {
               "data_product_id": "SDP-1",
-<<<<<<< HEAD
-              "observation_set_ref":
-                "obs-02o2ac",
-              "script_parameters": {
-                "kind": "continuum",
-          "variant": "continuum image",
-=======
               "observation_set_ref": "obs-02o2ac",
               "script_parameters": {
                 "kind": "continuum",
                 "variant": "continuum image",
->>>>>>> 52fa4e2f
                 "image_size": {
                   "value": 1024.0,
                   "unit": "pix"
@@ -107,11 +99,7 @@
                 "weight": {
                   "weighting": "natural"
                 },
-<<<<<<< HEAD
-                "polarisations": ["I"],
-=======
                 "polarisations": ["I", "Q", "U"],
->>>>>>> 52fa4e2f
                 "channels_out": 12,
                 "fit_spectral_pol": 3
               }
@@ -120,11 +108,7 @@
           "result_details": [
             {
               "observation_set_ref": "obs-02o2ac",
-<<<<<<< HEAD
-              "data_product_ref": "product1",
-=======
               "data_product_ref": "SDP-1",
->>>>>>> 52fa4e2f
               "target_ref": "47 tuc",
               "result": {
                 "supplied_type": "sensitivity",
@@ -227,11 +211,7 @@
           "result_details": [
             {
               "observation_set_ref": "obs-WdyixQ",
-<<<<<<< HEAD
-              "data_product_ref": "product1",
-=======
               "data_product_ref": "SDP-1",
->>>>>>> 52fa4e2f
               "target_ref": "target42",
               "result": {
                 "supplied_type": "integration_time",
