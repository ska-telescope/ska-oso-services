{
  "name": "Low Project with two targets",
  "prsl_ref": "prsl-t0001-20250715-00002",
  "metadata": {
    "version": 1,
    "created_by": "DefaultUser",
    "created_on": "2022-03-28T15:43:53.971548+00:00",
    "last_modified_on": "2022-03-28T15:43:53.971548+00:00",
    "last_modified_by": "DefaultUser"
  },
  "obs_blocks": [
    {
      "obs_block_id": "obs-block-00001",
      "science_programmes": [
        {
          "observation_sets": [
            {
              "observation_set_id": "obs-vYzsub",
              "observing_band": "low_band",
              "elevation": 20,
              "array_details": {
                "array": "ska_low",
                "subarray": "aa1",
                "number_of_stations": 512
              },
              "observation_type_details": {
                "observation_type": "continuum",
                "bandwidth": {
                  "value": 300,
                  "unit": "MHz"
                },
                "central_frequency": {
                  "value": 200,
                  "unit": "MHz"
                },
                "supplied": {
                  "supplied_type": "integration_time",
                  "quantity": {
                    "value": 1,
                    "unit": "h"
                  }
                },
                "spectral_resolution": "5.43 kHz (8.1 km/s)",
                "effective_resolution": "5.43 kHz (8.1 km/s)",
                "spectral_averaging": 1
              }
            }
          ],
          "targets": [
            {
              "target_id": "47 tuc",
              "name": "",
              "pointing_pattern": {
                "active": "SinglePointParameters",
                "parameters": [
                  {
                    "kind": "SinglePointParameters",
                    "offset_x_arcsec": 0.5,
                    "offset_y_arcsec": 0.5
                  }
                ]
              },
              "reference_coordinate": {
                "kind": "icrs",
                "ra_str": "16:40:00.0",
                "dec_str": "30:00:00.0"
              },
              "radial_velocity": {
                "quantity": {
                  "value": -17.2,
                  "unit": "km / s"
                },
                "definition": "RADIO",
                "reference_frame": "LSRK",
                "redshift": 0
              }
            },
            {
              "target_id": "target42",
              "name": "",
              "pointing_pattern": {
                "active": "SinglePointParameters",
                "parameters": [
                  {
                    "kind": "SinglePointParameters",
                    "offset_x_arcsec": 0.5,
                    "offset_y_arcsec": 0.5
                  }
                ]
              },
              "reference_coordinate": {
                "kind": "icrs",
                "ra_str": "16:40:00.0",
                "dec_str": "30:00:00.0"
              },
              "radial_velocity": {
                "quantity": {
                  "value": 0,
                  "unit": "km / s"
                },
                "definition": "RADIO",
                "reference_frame": "LSRK",
                "redshift": 0
              }
            }
          ],
          "data_product_sdps": [
            {
              "data_product_id": "SDP-1",
<<<<<<< HEAD
              "observation_set_ref":
                "obs-vYzsub",
              "script_parameters": {
                 "kind": "continuum",
          "variant": "continuum image",
=======
              "observation_set_ref": "obs-vYzsub",
              "script_parameters": {
                "kind": "continuum",
                "variant": "continuum image",
>>>>>>> 52fa4e2f
                "image_size": {
                  "value": 1024.0,
                  "unit": "pix"
                },
                "image_cellsize": {
                  "value": 0.5,
                  "unit": "arcsec"
                },
                "weight": {
                  "weighting": "briggs",
                  "robust": "-2"
                },
                "polarisations": ["I"],
                "channels_out": 12,
                "fit_spectral_pol": 3
              }
            }
          ],
          "calibration_strategies": [
            {
              "observatory_defined": true,
              "notes": "I prefer Hydra A"
            }
          ],
          "result_details": [
            {
              "observation_set_ref": "obs-vYzsub",
<<<<<<< HEAD
              "data_product_ref": "product1",
=======
              "data_product_ref": "SDP-1",
>>>>>>> 52fa4e2f
              "target_ref": "47 tuc",
              "result": {
                "supplied_type": "integration_time",
                "weighted_continuum_sensitivity": {
                  "value": 122.54483282997514,
                  "unit": "uJy / beam"
                },
                "weighted_spectral_sensitivity": {
                  "value": 23.607873762830216,
                  "unit": "mJy / beam"
                },
                "total_continuum_sensitivity": {
                  "value": 122.54869581350997,
                  "unit": "uJy / beam"
                },
                "total_spectral_sensitivity": {
                  "value": 23.607873969107114,
                  "unit": "mJy / beam"
                },
                "surface_brightness_sensitivity": {
                  "continuum": 332.46542277921816,
                  "spectral": 27068.334957613024,
                  "unit": "K"
                }
              },
              "continuum_confusion_noise": {
                "value": 973.0325100646,
                "unit": "nJy / beam"
              },
              "synthesized_beam_size": {
                "continuum": "4.97 x 2.27",
                "spectral": "7.32 x 3.64",
                "unit": "arcsec²"
              },
              "spectral_confusion_noise": {
                "value": 3.1208200858979755,
                "unit": "uJy / beam"
              }
            },
            {
              "observation_set_ref": "obs-vYzsub",
<<<<<<< HEAD
              "data_product_ref": "product1",
=======
              "data_product_ref": "SDP-1",
>>>>>>> 52fa4e2f
              "target_ref": "target42",
              "result": {
                "supplied_type": "integration_time",
                "weighted_continuum_sensitivity": {
                  "value": 122.54483282997514,
                  "unit": "uJy / beam"
                },
                "weighted_spectral_sensitivity": {
                  "value": 23.607873762830216,
                  "unit": "mJy / beam"
                },
                "total_continuum_sensitivity": {
                  "value": 122.54869581350997,
                  "unit": "uJy / beam"
                },
                "total_spectral_sensitivity": {
                  "value": 23.607873969107114,
                  "unit": "mJy / beam"
                },
                "surface_brightness_sensitivity": {
                  "continuum": 332.46542277921816,
                  "spectral": 27068.334957613024,
                  "unit": "K"
                }
              },
              "continuum_confusion_noise": {
                "value": 973.0325100646,
                "unit": "nJy / beam"
              },
              "synthesized_beam_size": {
                "continuum": "4.97 x 2.27",
                "spectral": "7.32 x 3.64",
                "unit": "arcsec²"
              },
              "spectral_confusion_noise": {
                "value": 3.1208200858979755,
                "unit": "uJy / beam"
              }
            }
          ]
        }
      ]
    }
  ]
}<|MERGE_RESOLUTION|>--- conflicted
+++ resolved
@@ -107,18 +107,10 @@
           "data_product_sdps": [
             {
               "data_product_id": "SDP-1",
-<<<<<<< HEAD
-              "observation_set_ref":
-                "obs-vYzsub",
-              "script_parameters": {
-                 "kind": "continuum",
-          "variant": "continuum image",
-=======
               "observation_set_ref": "obs-vYzsub",
               "script_parameters": {
                 "kind": "continuum",
                 "variant": "continuum image",
->>>>>>> 52fa4e2f
                 "image_size": {
                   "value": 1024.0,
                   "unit": "pix"
@@ -146,11 +138,7 @@
           "result_details": [
             {
               "observation_set_ref": "obs-vYzsub",
-<<<<<<< HEAD
-              "data_product_ref": "product1",
-=======
               "data_product_ref": "SDP-1",
->>>>>>> 52fa4e2f
               "target_ref": "47 tuc",
               "result": {
                 "supplied_type": "integration_time",
@@ -192,11 +180,7 @@
             },
             {
               "observation_set_ref": "obs-vYzsub",
-<<<<<<< HEAD
-              "data_product_ref": "product1",
-=======
               "data_product_ref": "SDP-1",
->>>>>>> 52fa4e2f
               "target_ref": "target42",
               "result": {
                 "supplied_type": "integration_time",
