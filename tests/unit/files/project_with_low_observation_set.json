--- conflicted
+++ resolved
@@ -106,7 +106,6 @@
               }
             }
           ],
-<<<<<<< HEAD
           "data_product_sdps": [
             {
               "data_product_id": "SDP-1",
@@ -135,12 +134,12 @@
                 "channels_out": 12,
                 "fit_spectral_pol": 3
               }
-=======
+            }
+          ],
           "calibration_strategies": [
             {
               "observatory_defined": true,
               "notes": "I prefer Hydra A"
->>>>>>> 754f2add
             }
           ],
           "result_details": [
