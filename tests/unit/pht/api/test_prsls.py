"""
Unit tests for ska_oso_pht_services.api
"""

import logging
from contextlib import contextmanager
from datetime import datetime, timezone
from http import HTTPStatus
from types import SimpleNamespace
from unittest import mock

import pytest
from aiosmtplib.errors import SMTPConnectError, SMTPException, SMTPRecipientsRefused
from fastapi import status
from pydantic import BaseModel, ValidationError
from ska_db_oda.persistence.domain.query import CustomQuery

from ska_oso_services.common.error_handling import (
    BadRequestError,
    ForbiddenError,
    NotFoundError,
)
from ska_oso_services.pht.api.prsls import get_proposals_by_status
from tests.unit.conftest import PHT_BASE_API_URL
from tests.unit.util import (
    PAYLOAD_BAD_TO,
    PAYLOAD_CONNECT_FAIL,
    PAYLOAD_GENERIC_FAIL,
    PAYLOAD_SUCCESS,
    VALID_NEW_PROPOSAL,
    TestDataFactory,
    assert_json_is_equal,
)

PROPOSAL_API_URL = f"{PHT_BASE_API_URL}/prsls"


def has_validation_error(detail, field: str) -> bool:
    return any(field in str(e.get("loc", [])) for e in detail)


from ska_oso_services.pht.service import proposal_service as ps

MODULE = "ska_oso_services.pht.service.proposal_service"


class TestListAccess:
    @mock.patch(f"{MODULE}.get_latest_entity_by_id", autospec=True)
    @mock.patch(f"{MODULE}.CustomQuery", autospec=True)
    def test_list_ids_happy_path(self, mock_cq, mock_latest):
        user_id = "user-123"
        q = object()
        mock_cq.return_value = q

        uow = mock.MagicMock()
        rows_init = [object()]
        uow.prslacc.query.return_value = rows_init

        mock_latest.return_value = [
            SimpleNamespace(access_id="a2", prsl_id="prsl-b"),
            SimpleNamespace(access_id="a1", prsl_id="prsl-a"),
            SimpleNamespace(access_id="a3", prsl_id="prsl-a"),
        ]

        got = ps.list_accessible_proposal_ids(uow, user_id)

        assert got == ["prsl-a", "prsl-b"]
        mock_cq.assert_called_once_with(user_id=user_id)
        uow.prslacc.query.assert_called_once_with(q)
        mock_latest.assert_called_once_with(rows_init, "access_id")

    @mock.patch(f"{MODULE}.get_latest_entity_by_id", autospec=True)
    @mock.patch(f"{MODULE}.CustomQuery", autospec=True)
    def test_list_ids_none_paths(self, mock_cq, mock_latest):
        uow = mock.MagicMock()
        uow.prslacc.query.return_value = None
        mock_latest.return_value = None

        got = ps.list_accessible_proposal_ids(uow, "u")

        assert got == []
        mock_latest.assert_called_once_with([], "access_id")


class TestProposalAPI:
    @mock.patch("ska_oso_services.pht.api.prsls.get_osd_data")
    def test_get_osd_data_fail(self, mock_get_osd, client):
        mock_get_osd.return_value = ({"detail": "some error"}, None)
        cycle = "-1"
        response = client.get(f"{PHT_BASE_API_URL}/prsls/osd/{cycle}")

        assert response.status_code == HTTPStatus.BAD_REQUEST
        res = response.json()
        assert {"detail": "some error"} == res

    @mock.patch("ska_oso_services.pht.api.prsls.get_osd_data")
    def test_get_osd_data_success(self, mock_get_osd, client):
        expected = {
            "observatory_policy": {
                "cycle_number": 1,
                "cycle_description": "Science Verification",
                "cycle_information": {
                    "cycle_id": "SKAO_2027_1",
                    "proposal_open": "20260327T12:00:00.000Z",
                    "proposal_close": "20260512T15:00:00.000z",
                },
                "cycle_policies": {"normal_max_hours": 100.0},
                "telescope_capabilities": {"Mid": "AA2", "Low": "AA2"},
            },
            "capabilities": {
                "mid": {
                    "basic_capabilities": {
                        "dish_elevation_limit_deg": 15.0,
                        "receiver_information": [
                            {
                                "rx_id": "Band_1",
                                "min_frequency_hz": 350000000.0,
                                "max_frequency_hz": 1050000000.0,
                            },
                            {
                                "rx_id": "Band_2",
                                "min_frequency_hz": 950000000.0,
                                "max_frequency_hz": 1760000000.0,
                            },
                            {
                                "rx_id": "Band_3",
                                "min_frequency_hz": 1650000000.0,
                                "max_frequency_hz": 3050000000.0,
                            },
                            {
                                "rx_id": "Band_4",
                                "min_frequency_hz": 2800000000.0,
                                "max_frequency_hz": 5180000000.0,
                            },
                            {
                                "rx_id": "Band_5a",
                                "min_frequency_hz": 4600000000.0,
                                "max_frequency_hz": 8500000000.0,
                            },
                            {
                                "rx_id": "Band_5b",
                                "min_frequency_hz": 8300000000.0,
                                "max_frequency_hz": 15400000000.0,
                            },
                        ],
                    },
                    "AA2": {
                        "available_receivers": [
                            "Band_1",
                            "Band_2",
                            "Band_5a",
                            "Band_5b",
                        ],
                        "number_ska_dishes": 64,
                        "number_meerkat_dishes": 4,
                        "number_meerkatplus_dishes": 0,
                        "max_baseline_km": 110.0,
                        "available_bandwidth_hz": 800000000.0,
                        "number_channels": 14880,
                        "cbf_modes": ["CORR", "PST_BF", "PSS_BF"],
                        "number_zoom_windows": 16,
                        "number_zoom_channels": 14880,
                        "number_pss_beams": 384,
                        "number_pst_beams": 6,
                        "ps_beam_bandwidth_hz": 800000000.0,
                        "number_fsps": 4,
                    },
                },
                "low": {
                    "basic_capabilities": {
                        "min_frequency_hz": 50000000.0,
                        "max_frequency_hz": 350000000.0,
                    },
                    "AA2": {
                        "number_stations": 64,
                        "number_substations": 720,
                        "number_beams": 8,
                        "max_baseline_km": 40.0,
                        "available_bandwidth_hz": 150000000.0,
                        "channel_width_hz": 5400,
                        "cbf_modes": ["vis", "pst", "pss"],
                        "number_zoom_windows": 16,
                        "number_zoom_channels": 1800,
                        "number_pss_beams": 30,
                        "number_pst_beams": 4,
                        "number_vlbi_beams": 0,
                        "ps_beam_bandwidth_hz": 118000000.0,
                        "number_fsps": 10,
                    },
                },
            },
        }

        mock_get_osd.return_value = expected
        cycle = 1
        response = client.get(f"{PHT_BASE_API_URL}/prsls/osd/{cycle}")

        assert response.status_code == HTTPStatus.OK
        res = response.json()
        assert expected == res

    @mock.patch("ska_oso_services.pht.api.prsls.oda.uow", autospec=True)
    def test_create_proposal(self, mock_oda, client):
        """
        Check the proposal_create method returns the expected prsl_id and status code.
        """

        proposal_obj = TestDataFactory.proposal()

        uow_mock = mock.MagicMock()
        uow_mock.prsls.add.return_value = proposal_obj
        mock_oda.return_value.__enter__.return_value = uow_mock

        response = client.post(
            f"{PROPOSAL_API_URL}/create",
            data=VALID_NEW_PROPOSAL,
            headers={"Content-type": "application/json"},
        )

        assert response.status_code == HTTPStatus.OK
        assert response.json() == proposal_obj.prsl_id

    @mock.patch("ska_oso_services.pht.api.prsls.oda.uow", autospec=True)
    def test_create_proposal_value_error_raises_bad_request(self, mock_oda, client):
        """
        Simulate ValueError in proposal creation and ensure it raises BadRequestError.
        """

        uow_mock = mock.MagicMock()
        uow_mock.prsls.add.side_effect = ValueError("mock-failure")

        mock_oda.return_value.__enter__.return_value = uow_mock

        response = client.post(
            f"{PROPOSAL_API_URL}/create",
            data=VALID_NEW_PROPOSAL,
            headers={"Content-Type": "application/json"},
        )

        assert response.status_code == HTTPStatus.BAD_REQUEST
        data = response.json()
        assert "Failed when attempting to create a proposal" in data["detail"]

    @mock.patch(
        f"{MODULE}.assert_user_has_permission_for_proposal",
        autospec=True,
    )
    @mock.patch("ska_oso_services.pht.api.prsls.oda.uow", autospec=True)
    def test_get_proposal_not_found(self, mock_oda, mock_acl, client):
        """
        Ensure KeyError during get() raises NotFoundError.
        """
        proposal_id = "prsl-missing-9999"

        uow_mock = mock.MagicMock()
        uow_mock.prsls.get.side_effect = KeyError(proposal_id)
        uow_mock.prslacc.query.return_value = [
            {"access_id": "acc-1", "prsl_id": proposal_id, "user_id": "user-123"}
        ]

        mock_oda.return_value.__enter__.return_value = uow_mock
        mock_oda.return_value.__exit__.return_value = None

        mock_acl.return_value = None

        response = client.get(f"{PROPOSAL_API_URL}/{proposal_id}")

        assert response.status_code == HTTPStatus.NOT_FOUND
        assert "Could not find proposal" in response.json()["detail"]

    @mock.patch(
        f"{MODULE}.assert_user_has_permission_for_proposal",
        autospec=True,
    )
    @mock.patch("ska_oso_services.pht.api.prsls.oda.uow", autospec=True)
    def test_get_proposal_success(self, mock_oda, mock_acl, client):
        """
        Ensure valid proposal ID returns the Proposal object.
        """
        proposal = TestDataFactory.proposal()
        proposal_id = proposal.prsl_id

        uow_mock = mock.MagicMock()
        uow_mock.prsls.get.return_value = proposal
        uow_mock.prslacc.query.return_value = [
            {"access_id": "acc-1", "prsl_id": proposal_id, "user_id": "user-123"}
        ]

        mock_oda.return_value.__enter__.return_value = uow_mock
        mock_oda.return_value.__exit__.return_value = None

        mock_acl.return_value = None

        response = client.get(f"{PROPOSAL_API_URL}/{proposal_id}")

        assert response.status_code == HTTPStatus.OK
        data = response.json()
        assert data["prsl_id"] == proposal_id
        assert data["info"]["title"] == proposal.info.title

    @mock.patch(
        "ska_oso_services.pht.api.prsls.list_accessible_proposal_ids", autospec=True
    )
    @mock.patch("ska_oso_services.pht.api.prsls.oda.uow", autospec=True)
    def test_get_proposal_list_success(self, mock_uow, mock_list_ids, client_get):
        # Arrange
        proposal_objs = [TestDataFactory.proposal(), TestDataFactory.proposal()]
        proposal_ids = [p.prsl_id for p in proposal_objs]
        mock_list_ids.return_value = proposal_ids

        uow = mock.MagicMock()
        uow.prsls.get.side_effect = lambda pid: next(
            (p for p in proposal_objs if p.prsl_id == pid), None
        )

        mock_uow.return_value.__enter__.return_value = uow
        mock_uow.return_value.__exit__.return_value = None

        # Act
        resp = client_get(f"{PROPOSAL_API_URL}/mine")

        # Assert
        assert resp.status_code == HTTPStatus.OK, resp.json()
        data = resp.json()
        assert isinstance(data, list)
        assert len(data) == len(proposal_objs)
        mock_list_ids.assert_called_once()

    @mock.patch(
        "ska_oso_services.pht.api.prsls.list_accessible_proposal_ids", autospec=True
    )
    @mock.patch("ska_oso_services.pht.api.prsls.oda.uow", autospec=True)
    def test_get_proposal_list_empty(self, mock_uow, mock_list_ids, client_get):
        mock_list_ids.return_value = []

        mock_uow.return_value.__enter__.return_value = mock.MagicMock()
        mock_uow.return_value.__exit__.return_value = None

        resp = client_get(f"{PROPOSAL_API_URL}/mine")
        assert resp.status_code == HTTPStatus.OK, resp.json()
        assert resp.json() == []


class TestGetProposalReview:
    @mock.patch("ska_oso_services.pht.api.prsls.oda.uow", autospec=True)
    def test_get_reviews_for_proposal_with_wrong_id(self, mock_oda, client):
        """
        Test reviews for a proposal with a wrong ID returns an empty list.
        """
        uow_mock = mock.MagicMock()
        uow_mock.rvws.query.return_value = []
        mock_oda.return_value.__enter__.return_value = uow_mock

        prsl_id = "wrong id"
        response = client.get(f"{PROPOSAL_API_URL}/reviews/{prsl_id}")

        assert response.status_code == HTTPStatus.OK
        assert response.json() == []

    @mock.patch("ska_oso_services.pht.api.prsls.oda.uow")
    def test_get_reviews_for_panel_with_valid_id(self, mock_oda, client):
        """
        Test reviews for a proposal with a valid ID returns the expected reviews.
        """
        review_objs = [TestDataFactory.reviews(prsl_id="my proposal")]
        uow_mock = mock.MagicMock()
        uow_mock.rvws.query.return_value = review_objs
        mock_oda.return_value.__enter__.return_value = uow_mock

        prsl_id = "my proposal"
        response = client.get(f"{PROPOSAL_API_URL}/reviews/{prsl_id}")
        assert response.status_code == HTTPStatus.OK

        expected = [
            obj.model_dump(mode="json", exclude={"metadata"}) for obj in review_objs
        ]
        payload = response.json()
        # align shapes by dropping metadata
        del payload[0]["metadata"]
        assert expected == payload
        assert payload[0]["review_id"] == expected[0]["review_id"]
        assert payload[0]["panel_id"] == expected[0]["panel_id"]


class TestPutProposalAPI:
    @pytest.mark.parametrize(
        "proposal_status,permissions",
        [
            ("submitted", ["submit", "view"]),
            ("submitted", ["submit"]),
            ("draft", ["update", "view"]),
            ("draft", ["update"]),
        ],
    )
    @mock.patch(
        "ska_oso_services.pht.api.prsls.assert_user_has_permission_for_proposal",
        autospec=True,
    )
    @mock.patch("ska_oso_services.pht.api.prsls.oda.uow", autospec=True)
    def test_proposal_put_success(
        self, mock_uow, mock_acl, proposal_status, permissions, client
    ):
        """
        Check the prsls_put method returns the expected response
        """

        uow_mock = mock.MagicMock()
        uow_mock.prsl.__contains__.return_value = True

        if proposal_status == "submitted":
            proposal_obj = TestDataFactory.complete_proposal()
        else:
            proposal_obj = TestDataFactory.proposal()

        proposal_obj.status = proposal_status
        proposal_id = proposal_obj.prsl_id
        uow_mock.prsls.add.return_value = proposal_obj
        uow_mock.prsls.get.return_value = proposal_obj
        mock_uow().__enter__.return_value = uow_mock

        mock_acl.return_value = [
            TestDataFactory.proposal_access(permissions=permissions)
        ]

        result = client.put(
            f"{PROPOSAL_API_URL}/{proposal_id}",
            data=proposal_obj.model_dump_json(),
            headers={"Content-type": "application/json"},
        )

        assert result.status_code == HTTPStatus.OK
        assert_json_is_equal(result.text, proposal_obj.model_dump_json())

    @pytest.mark.parametrize(
        "proposal_status,permissions",
        [
            ("submitted", ["view", "update"]),
            ("submitted", []),
            ("draft", ["view"]),
            ("draft", []),
        ],
    )
    @mock.patch(
        "ska_oso_services.pht.api.prsls.assert_user_has_permission_for_proposal",
        autospec=True,
    )
    @mock.patch("ska_oso_services.pht.api.prsls.oda.uow", autospec=True)
    def test_proposal_put_forbidden(
        self, mock_uow, mock_acl, proposal_status, permissions, client
    ):
        """
        Check the prsls_put method returns forbidden when the user has no permission
        """

        uow_mock = mock.MagicMock()
        uow_mock.prsl.__contains__.return_value = True

        if proposal_status == "submitted":
            proposal_obj = TestDataFactory.complete_proposal()
        else:
            proposal_obj = TestDataFactory.proposal()

        proposal_obj.status = proposal_status
        proposal_id = proposal_obj.prsl_id
        uow_mock.prsls.add.return_value = proposal_obj
        uow_mock.prsls.get.return_value = proposal_obj
        mock_uow().__enter__.return_value = uow_mock

        mock_acl.return_value = [
            TestDataFactory.proposal_access(permissions=permissions)
        ]

        result = client.put(
            f"{PROPOSAL_API_URL}/{proposal_id}",
            data=proposal_obj.model_dump_json(),
            headers={"Content-type": "application/json"},
        )

        assert result.status_code == HTTPStatus.FORBIDDEN

    @pytest.mark.parametrize(
        "proposal_status,permissions",
        [
            ("submitted", ["view", "update"]),
        ],
    )
    @mock.patch("ska_oso_services.pht.api.prsls.oda.uow", autospec=True)
    def test_proposal_put_forbidden_without_mock_proposal_service(
        self, mock_uow, proposal_status, permissions, client
    ):
        """
        Check the prsls_put method returns forbidden when the user has no permission
        """

        uow_mock = mock.MagicMock()
        uow_mock.prsl.__contains__.return_value = True

        proposal_obj = TestDataFactory.complete_proposal()

        proposal_obj.status = proposal_status
        proposal_id = proposal_obj.prsl_id
        uow_mock.prsls.add.return_value = proposal_obj
        uow_mock.prsls.get.return_value = proposal_obj
        mock_uow().__enter__.return_value = uow_mock

        result = client.put(
            f"{PROPOSAL_API_URL}/{proposal_id}",
            data=proposal_obj.model_dump_json(),
            headers={"Content-type": "application/json"},
        )

        assert result.status_code == HTTPStatus.FORBIDDEN

    @mock.patch(
        "ska_oso_services.pht.api.prsls.assert_user_has_permission_for_proposal",
        autospec=True,
    )
    @mock.patch("ska_oso_services.pht.api.prsls.oda.uow", autospec=True)
    def test_update_proposal_not_found(self, mock_uow, mock_acl, client):
        """
        Should return 404 if proposal doesn't exist.
        """
        proposal_obj = TestDataFactory.proposal()
        proposal_id = proposal_obj.prsl_id

        uow_mock = mock.MagicMock()
        uow_mock.prsls.get.return_value = None  # not found
        mock_uow.return_value.__enter__.return_value = uow_mock

        mock_acl.return_value = [
            TestDataFactory.proposal_access(permissions=["update"])
        ]

        response = client.put(
            f"{PROPOSAL_API_URL}/{proposal_id}",
            data=proposal_obj.model_dump_json(),
            headers={"Content-Type": "application/json"},
        )

        assert response.status_code == HTTPStatus.NOT_FOUND
        assert "not found" in response.json()["detail"].lower()

    @mock.patch(
        "ska_oso_services.pht.api.prsls.assert_user_has_permission_for_proposal",
        autospec=True,
    )
    @mock.patch("ska_oso_services.pht.api.prsls.oda.uow", autospec=True)
    def test_update_proposal_id_mismatch(self, mock_uow, mock_acl, client):
        """
        Should raise 422 when ID in path != payload.
        """
        proposal_obj = TestDataFactory.proposal()
        path_id = "diff-id"

        mock_acl.return_value = [
            TestDataFactory.proposal_access(permissions=["update"])
        ]

        response = client.put(
            f"{PROPOSAL_API_URL}/{path_id}",
            data=proposal_obj.model_dump_json(),
            headers={"Content-Type": "application/json"},
        )

        assert response.status_code == HTTPStatus.UNPROCESSABLE_ENTITY
        assert "do not match" in response.json()["detail"].lower()

    @mock.patch(
        "ska_oso_services.pht.api.prsls.assert_user_has_permission_for_proposal",
        autospec=True,
    )
    @mock.patch("ska_oso_services.pht.api.prsls.oda.uow", autospec=True)
    def test_update_proposal_validation_error(self, mock_oda, mock_acl, client):
        """
        Should return 400 if .add() raises ValueError.
        """
        proposal_obj = TestDataFactory.proposal()
        proposal_id = proposal_obj.prsl_id

        uow_mock = mock.MagicMock()
        uow_mock.prsls.get.return_value = proposal_obj
        uow_mock.prsls.add.side_effect = ValueError("Invalid proposal content")
        mock_oda.return_value.__enter__.return_value = uow_mock

        mock_acl.return_value = [
            TestDataFactory.proposal_access(permissions=["update"])
        ]

        response = client.put(
            f"{PROPOSAL_API_URL}/{proposal_id}",
            data=proposal_obj.model_dump_json(),
            headers={"Content-Type": "application/json"},
        )

        assert response.status_code == HTTPStatus.BAD_REQUEST
        assert "validation error" in response.json()["detail"].lower()


class TestProposalBatch:
    @mock.patch("ska_oso_services.pht.api.prsls.oda.uow", autospec=True)
    def test_get_proposals_batch_all_found(self, mock_oda, client):
        proposal1 = TestDataFactory.proposal(prsl_id="prsl-ska-00001")
        proposal2 = TestDataFactory.proposal(prsl_id="prsl-ska-00002")
        prsl_map = {"prsl-ska-00001": proposal1, "prsl-ska-00002": proposal2}

        uow_mock = mock.MagicMock()
        uow_mock.prsls.get.side_effect = prsl_map.get
        mock_oda.return_value.__enter__.return_value = uow_mock

        response = client.post(
            f"{PROPOSAL_API_URL}/batch",
            json={"prsl_ids": ["prsl-ska-00001", "prsl-ska-00002"]},
        )

        assert response.status_code == 200
        data = response.json()
        assert isinstance(data, list)
        assert len(data) == 2
        assert {obj["prsl_id"] for obj in data} == {"prsl-ska-00001", "prsl-ska-00002"}

    @mock.patch("ska_oso_services.pht.api.prsls.oda.uow", autospec=True)
    def test_get_proposals_batch_partial_found(self, mock_oda, client):
        proposal1 = TestDataFactory.proposal(prsl_id="prsl-ska-00001")
        prsl_map = {"prsl-ska-00001": proposal1}

        uow_mock = mock.MagicMock()
        uow_mock.prsls.get.side_effect = prsl_map.get
        mock_oda.return_value.__enter__.return_value = uow_mock

        response = client.post(
            f"{PROPOSAL_API_URL}/batch",
            json={"prsl_ids": ["prsl-ska-00001", "prsl-ska-00004"]},
        )
        assert response.status_code == 200
        data = response.json()
        assert len(data) == 1
        assert data[0]["prsl_id"] == "prsl-ska-00001"

    @mock.patch("ska_oso_services.pht.api.prsls.oda.uow", autospec=True)
    def test_get_proposals_batch_none_found(self, mock_oda, client):
        """
        Test when proposal ids are not found
        """
        uow_mock = mock.MagicMock()
        uow_mock.prsls.get.return_value = None
        mock_oda.return_value.__enter__.return_value = uow_mock

        response = client.post(
            f"{PROPOSAL_API_URL}/batch", json={"prsl_ids": ["PRSL999", "PRSL888"]}
        )
        assert response.status_code == 200
        assert response.json() == []


class TestProposalEmailAPI:
    @mock.patch("ska_oso_services.pht.api.prsls.send_email_async", autospec=True)
    def test_send_email_success(self, mock_send, client):
        """
        Check that a successful email send returns status 200 and success message.
        """
        mock_send.return_value = True

        response = client.post(
            f"{PROPOSAL_API_URL}/send-email/",
            json=PAYLOAD_SUCCESS,
            headers={"Content-type": "application/json"},
        )

        assert response.status_code == status.HTTP_200_OK
        assert response.json() == {"message": "Email sent successfully"}
        mock_send.assert_called_once()

    @mock.patch(
        "ska_oso_services.pht.service.email_service.aiosmtplib.send",
        new_callable=mock.AsyncMock,
    )
    def test_send_email_connection_failure(self, mock_smtp_send, client):
        """
        Check that a SMTPConnectError returns status 503.
        """
        mock_smtp_send.side_effect = SMTPConnectError(b"Connection failed")
        response = client.post(
            f"{PROPOSAL_API_URL}/send-email/",
            json=PAYLOAD_CONNECT_FAIL,
            headers={"Content-type": "application/json"},
        )

        assert response.status_code == status.HTTP_503_SERVICE_UNAVAILABLE
        assert "SMTP connection failed" in response.text

    @mock.patch(
        "ska_oso_services.pht.service.email_service.aiosmtplib.send",
        new_callable=mock.AsyncMock,
    )
    def test_send_email_recipients_refused(self, mock_smtp_send, client):
        """
        Check that SMTPRecipientsRefused returns status 400.
        """
        mock_smtp_send.side_effect = SMTPRecipientsRefused({})
        response = client.post(
            f"{PROPOSAL_API_URL}/send-email/",
            json=PAYLOAD_BAD_TO,
            headers={"Content-type": "application/json"},
        )

        assert "Unable to send email for this recipient." in response.text

    @mock.patch(
        "ska_oso_services.pht.service.email_service.aiosmtplib.send",
        new_callable=mock.AsyncMock,
    )
    def test_send_email_generic_smtp_exception(self, mock_smtp_send, client):
        """
        Check that generic SMTPException returns 502.
        """
        mock_smtp_send.side_effect = SMTPException("Some SMTP error")

        response = client.post(
            f"{PROPOSAL_API_URL}/send-email/",
            json=PAYLOAD_GENERIC_FAIL,
            headers={"Content-type": "application/json"},
        )

        assert response.status_code == status.HTTP_502_BAD_GATEWAY
        assert "SMTP send failed" in response.text


class TestGetProposalsByStatus:

    @mock.patch("ska_oso_services.pht.api.prsls.oda.uow", autospec=True)
    def test_get_proposals_by_status_success(self, mock_uow):
        # Arrange: UNDER_REVIEW wins over SUBMITTED for the same prsl_id
        p_under_review = TestDataFactory.complete_proposal(
            prsl_id="prsl-ska-00001", status="under review"
        )
        p_submitted_same = TestDataFactory.complete_proposal(
            prsl_id="prsl-ska-00001", status="submitted"
        )
        p_submitted_other = TestDataFactory.complete_proposal(
            prsl_id="prsl-ska-00002", status="submitted"
        )

        uow_mock = mock.MagicMock()
        # First call (UNDER_REVIEW) returns latest for prsl-00001,
        # Second call (SUBMITTED) returns one duplicate id and one new id
        uow_mock.prsls.query.side_effect = [
            [p_under_review],
            [p_submitted_other, p_submitted_same],
        ]
        mock_uow.return_value.__enter__.return_value = uow_mock

        result = get_proposals_by_status()

        assert isinstance(result, list)
        ids = {p.prsl_id for p in result}
        assert ids == {"prsl-ska-00001", "prsl-ska-00002"}
        assert result[0].prsl_id == "prsl-ska-00001"

        # ODA was queried twice, in precedence order
        calls = uow_mock.prsls.query.call_args_list
        assert len(calls) == 2
        st1 = getattr(calls[0].args[0], "status", None)
        st2 = getattr(calls[1].args[0], "status", None)

        assert st1 == "under review"
        assert st2 == "submitted"

    @mock.patch("ska_oso_services.pht.api.prsls.oda.uow", autospec=True)
    def test_get_proposals_by_status_empty(self, mock_uow):
        uow_mock = mock.MagicMock()
        uow_mock.prsls.query.side_effect = [[], []]  # under review, submitted
        mock_uow.return_value.__enter__.return_value = uow_mock

        result = get_proposals_by_status()

        assert result == []
<<<<<<< HEAD
        uow_mock.prsls.query.assert_called_once_with(
            CustomQuery(status="non-existent-status")
        )
        mock_get_latest.assert_called_once()


EMAIL_TEST_CASES = [
    (
        "user@example.com",
        [{"id": "1", "mail": "user@example.com", "displayName": "User"}],
        {"id": "1", "mail": "user@example.com", "displayName": "User"},
    ),
]


class TestGetUserEmail:
    @pytest.mark.parametrize("email, mock_return, expected_response", EMAIL_TEST_CASES)
    @mock.patch("ska_oso_services.pht.utils.ms_graph.make_graph_call")
    def test_get_user_by_email_success(
        self, mock_make_graph_call, email, mock_return, expected_response, client
    ):
        mock_make_graph_call.return_value = mock_return

        response = client.get(f"{PHT_BASE_API_URL}/prsls/member/{email}")

        assert response.status_code == HTTPStatus.OK
        assert response.json() == expected_response

    @mock.patch("ska_oso_services.pht.utils.ms_graph.make_graph_call")
    def test_get_user_by_email_user_not_found(self, mock_make_graph_call, client):
        email = "no_user@example.com"
        mock_make_graph_call.return_value = []

        response = client.get(f"{PHT_BASE_API_URL}/prsls/member/{email}")

        assert response.status_code == HTTPStatus.OK
        assert response.json() == {}
=======

        calls = uow_mock.prsls.query.call_args_list
        assert len(calls) == 2

        st1 = getattr(calls[0].args[0], "status", None)
        st2 = getattr(calls[1].args[0], "status", None)
        st1 = getattr(st1, "value", st1)
        st2 = getattr(st2, "value", st2)

        assert str(st1).lower() == "under review"
        assert str(st2).lower() == "submitted"
>>>>>>> 4a0752c4
<|MERGE_RESOLUTION|>--- conflicted
+++ resolved
@@ -774,13 +774,19 @@
         result = get_proposals_by_status()
 
         assert result == []
-<<<<<<< HEAD
-        uow_mock.prsls.query.assert_called_once_with(
-            CustomQuery(status="non-existent-status")
-        )
-        mock_get_latest.assert_called_once()
-
-
+
+        calls = uow_mock.prsls.query.call_args_list
+        assert len(calls) == 2
+
+        st1 = getattr(calls[0].args[0], "status", None)
+        st2 = getattr(calls[1].args[0], "status", None)
+        st1 = getattr(st1, "value", st1)
+        st2 = getattr(st2, "value", st2)
+
+        assert str(st1).lower() == "under review"
+        assert str(st2).lower() == "submitted"
+        
+        
 EMAIL_TEST_CASES = [
     (
         "user@example.com",
@@ -812,16 +818,3 @@
 
         assert response.status_code == HTTPStatus.OK
         assert response.json() == {}
-=======
-
-        calls = uow_mock.prsls.query.call_args_list
-        assert len(calls) == 2
-
-        st1 = getattr(calls[0].args[0], "status", None)
-        st2 = getattr(calls[1].args[0], "status", None)
-        st1 = getattr(st1, "value", st1)
-        st2 = getattr(st2, "value", st2)
-
-        assert str(st1).lower() == "under review"
-        assert str(st2).lower() == "submitted"
->>>>>>> 4a0752c4
