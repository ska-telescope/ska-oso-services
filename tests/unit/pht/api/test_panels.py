--- conflicted
+++ resolved
@@ -508,19 +508,8 @@
         assert len(response.json()) == 1
 
 
-<<<<<<< HEAD
 class TestPanelsGenerateAPI:
     # SV: No existing SV panel -> create & return new id
-=======
-class TestPanelAutoCreateAPI:
-
-    # ----------------------------------------------------------------------
-    # SV: No existing SV panel --> create panel (even if no submitted)
-    # ----------------------------------------------------------------------
-    @mock.patch(
-        "ska_oso_services.pht.api.panels.ensure_submitted_proposals_under_review"
-    )
->>>>>>> a1b0545e
     @mock.patch("ska_oso_services.pht.api.panels.oda.uow")
     @mock.patch("ska_oso_services.pht.api.panels.get_latest_entity_by_id")
     def test_generate_sv_creates_when_missing(self, mock_get_latest, mock_uow, client):
@@ -543,16 +532,7 @@
         created_panel = uow.panels.add.call_args[0][0]
         assert created_panel.name == panels_api.SV_NAME
 
-<<<<<<< HEAD
     # SV: Existing -> return existing id, no writes
-=======
-    # ----------------------------------------------------------------------
-    # Category panels (non-SV): No submitted --> upsert empty groups
-    # ----------------------------------------------------------------------
-    @mock.patch(
-        "ska_oso_services.pht.api.panels.ensure_submitted_proposals_under_review"
-    )
->>>>>>> a1b0545e
     @mock.patch("ska_oso_services.pht.api.panels.oda.uow")
     @mock.patch("ska_oso_services.pht.api.panels.get_latest_entity_by_id")
     def test_generate_sv_returns_existing_noop(self, mock_get_latest, mock_uow, client):
@@ -607,16 +587,7 @@
         assert set(created_names) == {"Stars", "Transients"}
         uow.commit.assert_called_once()
 
-<<<<<<< HEAD
     # Category: All exist -> no creation, no commit
-=======
-    # ----------------------------------------------------------------------
-    # SV: Existing panel present & nothing to do --> early return (no writes)
-    # ----------------------------------------------------------------------
-    @mock.patch(
-        "ska_oso_services.pht.api.panels.ensure_submitted_proposals_under_review"
-    )
->>>>>>> a1b0545e
     @mock.patch("ska_oso_services.pht.api.panels.oda.uow")
     @mock.patch("ska_oso_services.pht.api.panels.get_latest_entity_by_id")
     def test_generate_categories_all_exist_noop(
@@ -643,22 +614,8 @@
 
         uow.panels.add.assert_not_called()
         uow.commit.assert_not_called()
-<<<<<<< HEAD
 
     # SV: Case-insensitive + trim
-=======
-        mock_build_sv_panel_proposals.assert_not_called()
-        mock_upsert_panel.assert_not_called()
-        mock_build_panel_response.assert_not_called()
-        mock_ensure_under_review.assert_not_called()
-
-    # ----------------------------------------------------------------------
-    # Create new panel with submitted proposals --> statuses set to UNDER_REVIEW
-    # ----------------------------------------------------------------------
-    @mock.patch(
-        "ska_oso_services.pht.api.panels.ensure_submitted_proposals_under_review"
-    )
->>>>>>> a1b0545e
     @mock.patch("ska_oso_services.pht.api.panels.oda.uow")
     @mock.patch("ska_oso_services.pht.api.panels.get_latest_entity_by_id")
     def test_generate_sv_case_insensitive_and_trim(
@@ -681,17 +638,11 @@
         uow.panels.add.assert_called_once()
         uow.commit.assert_called_once()
 
-<<<<<<< HEAD
 
 class TestPanelsAssignmentsAPI:
     # --------------------------------------------------------------------
     # SV: existing SV panel & NO submitted proposals--> return panel_id (str)
     # --------------------------------------------------------------------
-=======
-    # ----------------------------------------------------------------------
-    # Category panels: Grouping & passing only matched categories to upsert_panel
-    # ----------------------------------------------------------------------
->>>>>>> a1b0545e
     @mock.patch(
         "ska_oso_services.pht.api.panels.ensure_submitted_proposals_under_review"
     )
@@ -702,19 +653,7 @@
         self, mock_uow, mock_get_latest, mock_build_sv, mock_ensure, client
     ):
         uow = mock.MagicMock()
-<<<<<<< HEAD
         mock_uow.return_value.__enter__.return_value = uow
-=======
-        mock_oda.return_value.__enter__.return_value = uow
-
-        # Proposals with categories (two matched, one unmatched)
-        p_cosmology = TestDataFactory.proposal_by_category("prsl-1", "Cosmology")
-        p_stars = TestDataFactory.proposal_by_category("prsl-2", "Stars")
-        p_unknown = TestDataFactory.proposal_by_category("prsl-3", "Unknown")
-
-        # 1) submitted proposals (used for grouping)
-        mock_get_latest_entity_by_id.return_value = [p_cosmology, p_stars, p_unknown]
->>>>>>> a1b0545e
 
         # get_latest calls:
         # 1) submitted proposals
@@ -730,17 +669,11 @@
         assert resp.status_code == HTTPStatus.OK, resp.text
         assert resp.json() == "panel-sv"
 
-<<<<<<< HEAD
         # No commits, no status updates
         uow.panels.add.assert_not_called()
         uow.commit.assert_not_called()
         mock_build_sv.assert_not_called()
         mock_ensure.assert_not_called()
-=======
-    # ----------------------------------------------------------------------
-    # SV: Existing panel + submitted --> append only NEW assignments and update status
-    # ----------------------------------------------------------------------
->>>>>>> a1b0545e
 
     # --------------------------------------------------------------------
     # SV: existing panel & submitted proposals--> append only NEW
@@ -897,7 +830,6 @@
         # commits once before status update
         uow.commit.assert_called_once()
 
-<<<<<<< HEAD
         args, _ = mock_ensure.call_args
         ids_passed = set(args[2]) if not isinstance(args[2], set) else args[2]
         assert ids_passed == {"c1"}
@@ -918,11 +850,6 @@
     # Category: no existing panels (all missing) --> empty list, no status
     # --------------------------------------------------------------------
     @mock.patch("ska_oso_services.pht.api.panels.build_assignment_response")
-=======
-    # ----------------------------------------------------------------------
-    # SV: Existing panel, no submitted, reviewer lists provided --> update reviewers
-    # ----------------------------------------------------------------------
->>>>>>> a1b0545e
     @mock.patch(
         "ska_oso_services.pht.api.panels.ensure_submitted_proposals_under_review"
     )
