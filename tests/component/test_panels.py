--- conflicted
+++ resolved
@@ -8,13 +8,8 @@
 HEADERS = {"Content-type": "application/json"}
 
 
-<<<<<<< HEAD
-def test_create_panel():
+def test_create_panel(authrequests):
     panel = TestDataFactory.panel_basic(panel_id=f"panel-test-{uuid.uuid4().hex[:8]}", name="Galaxy")
-=======
-def test_create_panel(authrequests):
-    panel = TestDataFactory.panel_basic()
->>>>>>> 952bd3bb
     data = panel.json()
 
     response = authrequests.post(f"{PANELS_API_URL}", data=data, headers=HEADERS)
@@ -131,14 +126,14 @@
 
 
 
-def test_auto_create_category_panels():
+def test_auto_create_category_panels(authrequests):
     payload = {
         "name": "Galaxy",
         "reviewers": [],
         "proposals": [],
     }
 
-    response = requests.post(
+    response = authrequests.post(
         f"{PANELS_API_URL}/auto-create",
         json=payload,
         headers={"Content-Type": "application/json"},
@@ -156,14 +151,15 @@
     assert all("panel_id" in panel for panel in result)
     assert all("proposal_count" in panel for panel in result)
 
-def test_auto_create_science_verification_panel():
+
+def test_auto_create_science_verification_panel(authrequests):
     payload = {
         "name": "Science Verification",
         "reviewers": [],
         "proposals": [],
     }
 
-    response = requests.post(
+    response = authrequests.post(
        f"{PANELS_API_URL}/auto-create",
         json=payload,
         headers={"Content-Type": "application/json"},
