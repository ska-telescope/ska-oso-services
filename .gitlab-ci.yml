# This YAML file defines the CICD pipeline which will run on Gitlab. The pipeline is made up of a series of stages,
# each of which contain a number of jobs. Most of the jobs are defined by the centrally managed
# templates https://gitlab.com/ska-telescope/templates-repository. In this file we overwrite parts of some
# of the jobs, and can define our own. For more info see https://docs.gitlab.com/ee/ci/yaml/index.html

# GitLab CI in conjunction with GitLab Runner can use Docker Engine to test and build any application.
# Docker, when used with GitLab CI, runs each job in a separate and isolated container using the predefined image that is set up in .gitlab-ci.yml.
# In this case we use the latest python docker image to build and test this project.
image: $SKA_K8S_TOOLS_BUILD_DEPLOY
<<<<<<< HEAD

=======
>>>>>>> 12e4a58e

default:
  tags:
    - k8srunner

variables:
  GIT_SUBMODULE_STRATEGY: recursive

stages:
  - build
  - test
  - deploy # this is the name of the dev environment stage in the ST template
  - cleanup
  - lint
  - publish
  - integration
  - staging
  - pages
  - scan

.info_script: &info_script
    - |-
      echo "Status of pods in $KUBE_NAMESPACE namespace:"
      kubectl get pods -n $KUBE_NAMESPACE -o jsonpath="{range .items[*]}{'Pod: '}{.metadata.name}:{'\n'}{'\t'}{'Image: '}{.spec.containers[*].image}{'\n'}{'\t'}{'Status: '}{.status.phase}{'\n'}{end}{'\n'}"
      echo "Address to connect to the deployment of the ODT API: "
      echo "  https://k8s.stfc.skao.int/$KUBE_NAMESPACE/odt/api/v0"
      echo "Address to connect to the Swagger UI for the deployment: "
      echo "  https://k8s.stfc.skao.int/$KUBE_NAMESPACE/odt/api/v0/ui/"

# Currently, the dev template uses ci-dev-$CI_PROJECT_NAME which means only one branch can be deployed at a time, so we overwrite this
.dev_env: &dev_env
  variables:
    KUBE_NAMESPACE: "dev-$CI_PROJECT_NAME-$CI_COMMIT_REF_SLUG"
  environment:
    name: "dev-$CI_PROJECT_NAME-$CI_COMMIT_REF_SLUG"
    deployment_tier: "development"

info-dev-environment:
  <<: *dev_env
  script:
    - *info_script
  needs:
    - oci-image-build

info-integration:
  script:
    - *info_script

info-staging:
  script:
    - *info_script

deploy-dev-environment:
  <<: *dev_env
  needs:
    - oci-image-build

test-dev-environment:
  <<: *dev_env

stop-dev-environment:
  <<: *dev_env
  needs:
    - oci-image-build

test-chart-templates:
  stage: test
  variables:
    MINIKUBE: "false"
  tags:
  - k8srunner
  image: $SKA_K8S_TOOLS_BUILD_DEPLOY

  script:
    - helm plugin install https://github.com/helm-unittest/helm-unittest.git
    - make k8s-chart-test
    - mkdir -p ./build/reports
    - mv charts/build/chart_template_tests.xml ./build/reports/chart_template_tests.xml
  artifacts:
    name: "$CI_PROJECT_NAME-$CI_JOB_ID"
    paths:
      - "build/"
    reports:
      junit: build/reports/chart_template_tests.xml

include:
  # Python
  - project: "ska-telescope/templates-repository"
    file: "gitlab-ci/includes/python.gitlab-ci.yml"
  # OCI
  - project: "ska-telescope/templates-repository"
    file: "gitlab-ci/includes/oci-image.gitlab-ci.yml"
  # Helm Chart linting and Publish
  - project: 'ska-telescope/templates-repository'
    file: 'gitlab-ci/includes/helm-chart.gitlab-ci.yml'
  # Docs pages
  - project: 'ska-telescope/templates-repository'
    file: 'gitlab-ci/includes/docs.gitlab-ci.yml'
  # .post step finalisers eg: badges
  - project: "ska-telescope/templates-repository"
    file: "gitlab-ci/includes/finaliser.gitlab-ci.yml"
  # change log
  - project: "ska-telescope/templates-repository"
    file: "gitlab-ci/includes/changelog.gitlab-ci.yml"
  # release notes
  - project: 'ska-telescope/templates-repository'
    file: "gitlab-ci/includes/release.gitlab-ci.yml"
  # k8s steps
  - project: 'ska-telescope/templates-repository'
    file: 'gitlab-ci/includes/k8s.gitlab-ci.yml'
  # deploy steps
  - project: 'ska-telescope/templates-repository'
    file: 'gitlab-ci/includes/deploy.gitlab-ci.yml'
  # upload test results to xray
  - project: 'ska-telescope/templates-repository'
    file: 'gitlab-ci/includes/xray-publish.gitlab-ci.yml'<|MERGE_RESOLUTION|>--- conflicted
+++ resolved
@@ -7,10 +7,6 @@
 # Docker, when used with GitLab CI, runs each job in a separate and isolated container using the predefined image that is set up in .gitlab-ci.yml.
 # In this case we use the latest python docker image to build and test this project.
 image: $SKA_K8S_TOOLS_BUILD_DEPLOY
-<<<<<<< HEAD
-
-=======
->>>>>>> 12e4a58e
 
 default:
   tags:
